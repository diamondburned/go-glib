--- conflicted
+++ resolved
@@ -28,11 +28,6 @@
 	"reflect"
 	"runtime"
 	"unsafe"
-<<<<<<< HEAD
-
-	"github.com/andre-hub/gotk3/glib"
-=======
->>>>>>> fcd00b37
 )
 
 func init() {
