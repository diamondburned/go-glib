--- conflicted
+++ resolved
@@ -27,11 +27,7 @@
 	"runtime"
 	"unsafe"
 
-<<<<<<< HEAD
 	"github.com/geoffholden/gotk3/glib"
-=======
-	"github.com/MovingtoMars/gotk3/glib"
->>>>>>> e0143e0c
 )
 
 func init() {
