// Copyright (c) 2013-2014 Conformal Systems <info@conformal.com>
//
// This file originated from: http://opensource.conformal.com/
//
// Permission to use, copy, modify, and distribute this software for any
// purpose with or without fee is hereby granted, provided that the above
// copyright notice and this permission notice appear in all copies.
//
// THE SOFTWARE IS PROVIDED "AS IS" AND THE AUTHOR DISCLAIMS ALL WARRANTIES
// WITH REGARD TO THIS SOFTWARE INCLUDING ALL IMPLIED WARRANTIES OF
// MERCHANTABILITY AND FITNESS. IN NO EVENT SHALL THE AUTHOR BE LIABLE FOR
// ANY SPECIAL, DIRECT, INDIRECT, OR CONSEQUENTIAL DAMAGES OR ANY DAMAGES
// WHATSOEVER RESULTING FROM LOSS OF USE, DATA OR PROFITS, WHETHER IN AN
// ACTION OF CONTRACT, NEGLIGENCE OR OTHER TORTIOUS ACTION, ARISING OUT OF
// OR IN CONNECTION WITH THE USE OR PERFORMANCE OF THIS SOFTWARE.

// Go bindings for GDK 3.  Supports version 3.6 and later.
package gdk

// #cgo pkg-config: gdk-3.0
// #include <gdk/gdk.h>
// #include "gdk.go.h"
import "C"
import (
	"errors"
	"reflect"
	"runtime"
	"unsafe"

	"github.com/andre-hub/gotk3/glib"
)

func init() {
	tm := []glib.TypeMarshaler{
		// Enums
		{glib.Type(C.gdk_drag_action_get_type()), marshalDragAction},
		{glib.Type(C.gdk_colorspace_get_type()), marshalColorspace},
		{glib.Type(C.gdk_event_type_get_type()), marshalEventType},
		{glib.Type(C.gdk_interp_type_get_type()), marshalInterpType},
		{glib.Type(C.gdk_modifier_type_get_type()), marshalModifierType},
		{glib.Type(C.gdk_pixbuf_alpha_mode_get_type()), marshalPixbufAlphaMode},

		// Objects/Interfaces
		{glib.Type(C.gdk_device_get_type()), marshalDevice},
		{glib.Type(C.gdk_device_manager_get_type()), marshalDeviceManager},
		{glib.Type(C.gdk_display_get_type()), marshalDisplay},
		{glib.Type(C.gdk_drag_context_get_type()), marshalDragContext},
		{glib.Type(C.gdk_pixbuf_get_type()), marshalPixbuf},
		{glib.Type(C.gdk_screen_get_type()), marshalScreen},
		{glib.Type(C.gdk_visual_get_type()), marshalVisual},
		{glib.Type(C.gdk_window_get_type()), marshalWindow},

		// Boxed
		{glib.Type(C.gdk_event_get_type()), marshalEvent},
	}
	glib.RegisterGValueMarshalers(tm)
}

/*
 * Type conversions
 */

func gbool(b bool) C.gboolean {
	if b {
		return C.gboolean(1)
	}
	return C.gboolean(0)
}
func gobool(b C.gboolean) bool {
	if b != 0 {
		return true
	}
	return false
}

/*
 * Unexported vars
 */

var nilPtrErr = errors.New("cgo returned unexpected nil pointer")

/*
 * Constants
 */

// DragAction is a representation of GDK's GdkDragAction.
type DragAction int

const (
	ACTION_DEFAULT DragAction = C.GDK_ACTION_DEFAULT
	ACTION_COPY    DragAction = C.GDK_ACTION_COPY
	ACTION_MOVE    DragAction = C.GDK_ACTION_MOVE
	ACTION_LINK    DragAction = C.GDK_ACTION_LINK
	ACTION_PRIVATE DragAction = C.GDK_ACTION_PRIVATE
	ACTION_ASK     DragAction = C.GDK_ACTION_ASK
)

func marshalDragAction(p uintptr) (interface{}, error) {
	c := C.g_value_get_enum((*C.GValue)(unsafe.Pointer(p)))
	return DragAction(c), nil
}

// Colorspace is a representation of GDK's GdkColorspace.
type Colorspace int

const (
	COLORSPACE_RGB Colorspace = C.GDK_COLORSPACE_RGB
)

func marshalColorspace(p uintptr) (interface{}, error) {
	c := C.g_value_get_enum((*C.GValue)(unsafe.Pointer(p)))
	return Colorspace(c), nil
}

// InterpType is a representation of GDK's GdkInterpType.
type InterpType int

const (
	INTERP_NEAREST  InterpType = C.GDK_INTERP_NEAREST
	INTERP_TILES    InterpType = C.GDK_INTERP_TILES
	INTERP_BILINEAR InterpType = C.GDK_INTERP_BILINEAR
	INTERP_HYPER    InterpType = C.GDK_INTERP_HYPER
)

// PixbufRotation is a representation of GDK's GdkPixbufRotation.
type PixbufRotation int

const (
	PIXBUF_ROTATE_NONE             PixbufRotation = C.GDK_PIXBUF_ROTATE_NONE
	PIXBUF_ROTATE_COUNTERCLOCKWISE PixbufRotation = C.GDK_PIXBUF_ROTATE_COUNTERCLOCKWISE
	PIXBUF_ROTATE_UPSIDEDOWN       PixbufRotation = C.GDK_PIXBUF_ROTATE_UPSIDEDOWN
	PIXBUF_ROTATE_CLOCKWISE        PixbufRotation = C.GDK_PIXBUF_ROTATE_CLOCKWISE
)

func marshalInterpType(p uintptr) (interface{}, error) {
	c := C.g_value_get_enum((*C.GValue)(unsafe.Pointer(p)))
	return InterpType(c), nil
}

// ModifierType is a representation of GDK's GdkModifierType.
type ModifierType uint

const (
	SHIFT_MASK    ModifierType = C.GDK_SHIFT_MASK
	LOCK_MASK                  = C.GDK_LOCK_MASK
	CONTROL_MASK               = C.GDK_CONTROL_MASK
	MOD1_MASK                  = C.GDK_MOD1_MASK
	MOD2_MASK                  = C.GDK_MOD2_MASK
	MOD3_MASK                  = C.GDK_MOD3_MASK
	MOD4_MASK                  = C.GDK_MOD4_MASK
	MOD5_MASK                  = C.GDK_MOD5_MASK
	BUTTON1_MASK               = C.GDK_BUTTON1_MASK
	BUTTON2_MASK               = C.GDK_BUTTON2_MASK
	BUTTON3_MASK               = C.GDK_BUTTON3_MASK
	BUTTON4_MASK               = C.GDK_BUTTON4_MASK
	BUTTON5_MASK               = C.GDK_BUTTON5_MASK
	SUPER_MASK                 = C.GDK_SUPER_MASK
	HYPER_MASK                 = C.GDK_HYPER_MASK
	META_MASK                  = C.GDK_META_MASK
	RELEASE_MASK               = C.GDK_RELEASE_MASK
	MODIFIER_MASK              = C.GDK_MODIFIER_MASK
)

func marshalModifierType(p uintptr) (interface{}, error) {
	c := C.g_value_get_enum((*C.GValue)(unsafe.Pointer(p)))
	return ModifierType(c), nil
}

// PixbufAlphaMode is a representation of GDK's GdkPixbufAlphaMode.
type PixbufAlphaMode int

const (
	GDK_PIXBUF_ALPHA_BILEVEL PixbufAlphaMode = C.GDK_PIXBUF_ALPHA_BILEVEL
	GDK_PIXBUF_ALPHA_FULL    PixbufAlphaMode = C.GDK_PIXBUF_ALPHA_FULL
)

func marshalPixbufAlphaMode(p uintptr) (interface{}, error) {
	c := C.g_value_get_enum((*C.GValue)(unsafe.Pointer(p)))
	return PixbufAlphaMode(c), nil
}

// Selections
const (
	SELECTION_PRIMARY       Atom = 1
	SELECTION_SECONDARY     Atom = 2
	SELECTION_CLIPBOARD     Atom = 69
	TARGET_BITMAP           Atom = 5
	TARGET_COLORMAP         Atom = 7
	TARGET_DRAWABLE         Atom = 17
	TARGET_PIXMAP           Atom = 20
	TARGET_STRING           Atom = 31
	SELECTION_TYPE_ATOM     Atom = 4
	SELECTION_TYPE_BITMAP   Atom = 5
	SELECTION_TYPE_COLORMAP Atom = 7
	SELECTION_TYPE_DRAWABLE Atom = 17
	SELECTION_TYPE_INTEGER  Atom = 19
	SELECTION_TYPE_PIXMAP   Atom = 20
	SELECTION_TYPE_WINDOW   Atom = 33
	SELECTION_TYPE_STRING   Atom = 31
)

/*
 * GdkAtom
 */

// Atom is a representation of GDK's GdkAtom.
type Atom uintptr

// native returns the underlying GdkAtom.
func (v Atom) native() C.GdkAtom {
	return C.toGdkAtom(unsafe.Pointer(uintptr(v)))
}

func (v Atom) Name() string {
	c := C.gdk_atom_name(v.native())
	defer C.g_free(C.gpointer(c))
	return C.GoString((*C.char)(c))
}

/*
 * GdkDevice
 */

// Device is a representation of GDK's GdkDevice.
type Device struct {
	*glib.Object
}

// native returns a pointer to the underlying GdkDevice.
func (v *Device) native() *C.GdkDevice {
	if v == nil || v.GObject == nil {
		return nil
	}
	p := unsafe.Pointer(v.GObject)
	return C.toGdkDevice(p)
}

// Native returns a pointer to the underlying GdkDevice.
func (v *Device) Native() uintptr {
	return uintptr(unsafe.Pointer(v.native()))
}

func marshalDevice(p uintptr) (interface{}, error) {
	c := C.g_value_get_object((*C.GValue)(unsafe.Pointer(p)))
	obj := &glib.Object{glib.ToGObject(unsafe.Pointer(c))}
	return &Device{obj}, nil
}

/*
 * GdkDeviceManager
 */

// DeviceManager is a representation of GDK's GdkDeviceManager.
type DeviceManager struct {
	*glib.Object
}

// native returns a pointer to the underlying GdkDeviceManager.
func (v *DeviceManager) native() *C.GdkDeviceManager {
	if v == nil || v.GObject == nil {
		return nil
	}
	p := unsafe.Pointer(v.GObject)
	return C.toGdkDeviceManager(p)
}

// Native returns a pointer to the underlying GdkDeviceManager.
func (v *DeviceManager) Native() uintptr {
	return uintptr(unsafe.Pointer(v.native()))
}

func marshalDeviceManager(p uintptr) (interface{}, error) {
	c := C.g_value_get_object((*C.GValue)(unsafe.Pointer(p)))
	obj := &glib.Object{glib.ToGObject(unsafe.Pointer(c))}
	return &DeviceManager{obj}, nil
}

/*
 * GdkDisplay
 */

// Display is a representation of GDK's GdkDisplay.
type Display struct {
	*glib.Object
}

// native returns a pointer to the underlying GdkDisplay.
func (v *Display) native() *C.GdkDisplay {
	if v == nil || v.GObject == nil {
		return nil
	}
	p := unsafe.Pointer(v.GObject)
	return C.toGdkDisplay(p)
}

// Native returns a pointer to the underlying GdkDisplay.
func (v *Display) Native() uintptr {
	return uintptr(unsafe.Pointer(v.native()))
}

func marshalDisplay(p uintptr) (interface{}, error) {
	c := C.g_value_get_object((*C.GValue)(unsafe.Pointer(p)))
	obj := &glib.Object{glib.ToGObject(unsafe.Pointer(c))}
	return &Display{obj}, nil
}

// DisplayOpen() is a wrapper around gdk_display_open().
func DisplayOpen(displayName string) (*Display, error) {
	cstr := C.CString(displayName)
	defer C.free(unsafe.Pointer(cstr))
	c := C.gdk_display_open((*C.gchar)(cstr))
	if c == nil {
		return nil, nilPtrErr
	}
	obj := &glib.Object{glib.ToGObject(unsafe.Pointer(c))}
	d := &Display{obj}
	obj.Ref()
	runtime.SetFinalizer(obj, (*glib.Object).Unref)
	return d, nil
}

// DisplayGetDefault() is a wrapper around gdk_display_get_default().
func DisplayGetDefault() (*Display, error) {
	c := C.gdk_display_get_default()
	if c == nil {
		return nil, nilPtrErr
	}
	obj := &glib.Object{glib.ToGObject(unsafe.Pointer(c))}
	d := &Display{obj}
	obj.Ref()
	runtime.SetFinalizer(obj, (*glib.Object).Unref)
	return d, nil
}

// GetName() is a wrapper around gdk_display_get_name().
func (v *Display) GetName() (string, error) {
	c := C.gdk_display_get_name(v.native())
	if c == nil {
		return "", nilPtrErr
	}
	return C.GoString((*C.char)(c)), nil
}

// GetScreen() is a wrapper around gdk_display_get_screen().
func (v *Display) GetScreen(screenNum int) (*Screen, error) {
	c := C.gdk_display_get_screen(v.native(), C.gint(screenNum))
	if c == nil {
		return nil, nilPtrErr
	}
	obj := &glib.Object{glib.ToGObject(unsafe.Pointer(c))}
	s := &Screen{obj}
	obj.Ref()
	runtime.SetFinalizer(obj, (*glib.Object).Unref)
	return s, nil
}

// GetDefaultScreen() is a wrapper around gdk_display_get_default_screen().
func (v *Display) GetDefaultScreen() (*Screen, error) {
	c := C.gdk_display_get_default_screen(v.native())
	if c == nil {
		return nil, nilPtrErr
	}
	obj := &glib.Object{glib.ToGObject(unsafe.Pointer(c))}
	s := &Screen{obj}
	obj.Ref()
	runtime.SetFinalizer(obj, (*glib.Object).Unref)
	return s, nil
}

// GetDeviceManager() is a wrapper around gdk_display_get_device_manager().
func (v *Display) GetDeviceManager() (*DeviceManager, error) {
	c := C.gdk_display_get_device_manager(v.native())
	if c == nil {
		return nil, nilPtrErr
	}
	obj := &glib.Object{glib.ToGObject(unsafe.Pointer(c))}
	d := &DeviceManager{obj}
	obj.Ref()
	runtime.SetFinalizer(obj, (*glib.Object).Unref)
	return d, nil
}

// DeviceIsGrabbed() is a wrapper around gdk_display_device_is_grabbed().
func (v *Display) DeviceIsGrabbed(device *Device) bool {
	c := C.gdk_display_device_is_grabbed(v.native(), device.native())
	return gobool(c)
}

// Beep() is a wrapper around gdk_display_beep().
func (v *Display) Beep() {
	C.gdk_display_beep(v.native())
}

// Sync() is a wrapper around gdk_display_sync().
func (v *Display) Sync() {
	C.gdk_display_sync(v.native())
}

// Flush() is a wrapper around gdk_display_flush().
func (v *Display) Flush() {
	C.gdk_display_flush(v.native())
}

// Close() is a wrapper around gdk_display_close().
func (v *Display) Close() {
	C.gdk_display_close(v.native())
}

// IsClosed() is a wrapper around gdk_display_is_closed().
func (v *Display) IsClosed() bool {
	c := C.gdk_display_is_closed(v.native())
	return gobool(c)
}

// GetEvent() is a wrapper around gdk_display_get_event().
func (v *Display) GetEvent() (*Event, error) {
	c := C.gdk_display_get_event(v.native())
	if c == nil {
		return nil, nilPtrErr
	}
	e := &Event{c}
	runtime.SetFinalizer(e, (*Event).free)
	return e, nil
}

// PeekEvent() is a wrapper around gdk_display_peek_event().
func (v *Display) PeekEvent() (*Event, error) {
	c := C.gdk_display_peek_event(v.native())
	if c == nil {
		return nil, nilPtrErr
	}
	e := &Event{c}
	runtime.SetFinalizer(e, (*Event).free)
	return e, nil
}

// PutEvent() is a wrapper around gdk_display_put_event().
func (v *Display) PutEvent(event *Event) {
	C.gdk_display_put_event(v.native(), event.native())
}

// HasPending() is a wrapper around gdk_display_has_pending().
func (v *Display) HasPending() bool {
	c := C.gdk_display_has_pending(v.native())
	return gobool(c)
}

// SetDoubleClickTime() is a wrapper around gdk_display_set_double_click_time().
func (v *Display) SetDoubleClickTime(msec uint) {
	C.gdk_display_set_double_click_time(v.native(), C.guint(msec))
}

// SetDoubleClickDistance() is a wrapper around gdk_display_set_double_click_distance().
func (v *Display) SetDoubleClickDistance(distance uint) {
	C.gdk_display_set_double_click_distance(v.native(), C.guint(distance))
}

// SupportsColorCursor() is a wrapper around gdk_display_supports_cursor_color().
func (v *Display) SupportsColorCursor() bool {
	c := C.gdk_display_supports_cursor_color(v.native())
	return gobool(c)
}

// SupportsCursorAlpha() is a wrapper around gdk_display_supports_cursor_alpha().
func (v *Display) SupportsCursorAlpha() bool {
	c := C.gdk_display_supports_cursor_alpha(v.native())
	return gobool(c)
}

// GetDefaultCursorSize() is a wrapper around gdk_display_get_default_cursor_size().
func (v *Display) GetDefaultCursorSize() uint {
	c := C.gdk_display_get_default_cursor_size(v.native())
	return uint(c)
}

// GetMaximalCursorSize() is a wrapper around gdk_display_get_maximal_cursor_size().
func (v *Display) GetMaximalCursorSize() (width, height uint) {
	var w, h C.guint
	C.gdk_display_get_maximal_cursor_size(v.native(), &w, &h)
	return uint(w), uint(h)
}

// GetDefaultGroup() is a wrapper around gdk_display_get_default_group().
func (v *Display) GetDefaultGroup() (*Window, error) {
	c := C.gdk_display_get_default_group(v.native())
	if c == nil {
		return nil, nilPtrErr
	}
	obj := &glib.Object{glib.ToGObject(unsafe.Pointer(c))}
	w := &Window{obj}
	obj.Ref()
	runtime.SetFinalizer(obj, (*glib.Object).Unref)
	return w, nil
}

// SupportsSelectionNotification() is a wrapper around
// gdk_display_supports_selection_notification().
func (v *Display) SupportsSelectionNotification() bool {
	c := C.gdk_display_supports_selection_notification(v.native())
	return gobool(c)
}

// RequestSelectionNotification() is a wrapper around
// gdk_display_request_selection_notification().
func (v *Display) RequestSelectionNotification(selection Atom) bool {
	c := C.gdk_display_request_selection_notification(v.native(),
		selection.native())
	return gobool(c)
}

// SupportsClipboardPersistence() is a wrapper around
// gdk_display_supports_clipboard_persistence().
func (v *Display) SupportsClipboardPersistence() bool {
	c := C.gdk_display_supports_clipboard_persistence(v.native())
	return gobool(c)
}

// TODO(jrick)
func (v *Display) StoreClipboard(clipboardWindow *Window, time uint32, targets ...Atom) {
}

// SupportsShapes() is a wrapper around gdk_display_supports_shapes().
func (v *Display) SupportsShapes() bool {
	c := C.gdk_display_supports_shapes(v.native())
	return gobool(c)
}

// SupportsInputShapes() is a wrapper around gdk_display_supports_input_shapes().
func (v *Display) SupportsInputShapes() bool {
	c := C.gdk_display_supports_input_shapes(v.native())
	return gobool(c)
}

// SupportsComposite() is a wrapper around gdk_display_supports_composite().
func (v *Display) SupportsComposite() bool {
	c := C.gdk_display_supports_composite(v.native())
	return gobool(c)
}

// TODO(jrick) glib.AppLaunchContext GdkAppLaunchContext
func (v *Display) GetAppLaunchContext() {
}

// NotifyStartupComplete() is a wrapper around gdk_display_notify_startup_complete().
func (v *Display) NotifyStartupComplete(startupID string) {
	cstr := C.CString(startupID)
	defer C.free(unsafe.Pointer(cstr))
	C.gdk_display_notify_startup_complete(v.native(), (*C.gchar)(cstr))
}

// EventType is a representation of GDK's GdkEventType.
// Do not confuse these event types with the signals that GTK+ widgets emit
type EventType int

const (
	EVENT_NOTHING             EventType = C.GDK_NOTHING
	EVENT_DELETE              EventType = C.GDK_DELETE
	EVENT_DESTROY             EventType = C.GDK_DESTROY
	EVENT_EXPOSE              EventType = C.GDK_EXPOSE
	EVENT_MOTION_NOTIFY       EventType = C.GDK_MOTION_NOTIFY
	EVENT_BUTTON_PRESS        EventType = C.GDK_BUTTON_PRESS
	EVENT_2BUTTON_PRESS       EventType = C.GDK_2BUTTON_PRESS
	EVENT_DOUBLE_BUTTON_PRESS EventType = C.GDK_DOUBLE_BUTTON_PRESS
	EVENT_3BUTTON_PRESS       EventType = C.GDK_3BUTTON_PRESS
	EVENT_TRIPLE_BUTTON_PRESS EventType = C.GDK_TRIPLE_BUTTON_PRESS
	EVENT_BUTTON_RELEASE      EventType = C.GDK_BUTTON_RELEASE
	EVENT_KEY_PRESS           EventType = C.GDK_KEY_PRESS
	EVENT_KEY_RELEASE         EventType = C.GDK_KEY_RELEASE
	EVENT_LEAVE_NOTIFY        EventType = C.GDK_ENTER_NOTIFY
	EVENT_FOCUS_CHANGE        EventType = C.GDK_FOCUS_CHANGE
	EVENT_CONFIGURE           EventType = C.GDK_CONFIGURE
	EVENT_MAP                 EventType = C.GDK_MAP
	EVENT_UNMAP               EventType = C.GDK_UNMAP
	EVENT_PROPERTY_NOTIFY     EventType = C.GDK_PROPERTY_NOTIFY
	EVENT_SELECTION_CLEAR     EventType = C.GDK_SELECTION_CLEAR
	EVENT_SELECTION_REQUEST   EventType = C.GDK_SELECTION_REQUEST
	EVENT_SELECTION_NOTIFY    EventType = C.GDK_SELECTION_NOTIFY
	EVENT_PROXIMITY_IN        EventType = C.GDK_PROXIMITY_IN
	EVENT_PROXIMITY_OUT       EventType = C.GDK_PROXIMITY_OUT
	EVENT_DRAG_ENTER          EventType = C.GDK_DRAG_ENTER
	EVENT_DRAG_LEAVE          EventType = C.GDK_DRAG_LEAVE
	EVENT_DRAG_MOTION         EventType = C.GDK_DRAG_MOTION
	EVENT_DRAG_STATUS         EventType = C.GDK_DRAG_STATUS
	EVENT_DROP_START          EventType = C.GDK_DROP_START
	EVENT_DROP_FINISHED       EventType = C.GDK_DROP_FINISHED
	EVENT_CLIENT_EVENT        EventType = C.GDK_CLIENT_EVENT
	EVENT_VISIBILITY_NOTIFY   EventType = C.GDK_VISIBILITY_NOTIFY
	EVENT_SCROLL              EventType = C.GDK_SCROLL
	EVENT_WINDOW_STATE        EventType = C.GDK_WINDOW_STATE
	EVENT_SETTING             EventType = C.GDK_SETTING
	EVENT_OWNER_CHANGE        EventType = C.GDK_OWNER_CHANGE
	EVENT_GRAB_BROKEN         EventType = C.GDK_GRAB_BROKEN
	EVENT_DAMAGE              EventType = C.GDK_DAMAGE
	EVENT_TOUCH_BEGIN         EventType = C.GDK_TOUCH_BEGIN
	EVENT_TOUCH_UPDATE        EventType = C.GDK_TOUCH_UPDATE
	EVENT_TOUCH_END           EventType = C.GDK_TOUCH_END
	EVENT_TOUCH_CANCEL        EventType = C.GDK_TOUCH_CANCEL
	EVENT_LAST                EventType = C.GDK_EVENT_LAST
)

/*
 * GdkDragContext
 */

// DragContext is a representation of GDK's GdkDragContext.
type DragContext struct {
	*glib.Object
}

// native returns a pointer to the underlying GdkDragContext.
func (v *DragContext) native() *C.GdkDragContext {
	if v == nil || v.GObject == nil {
		return nil
	}
	p := unsafe.Pointer(v.GObject)
	return C.toGdkDragContext(p)
}

// Native returns a pointer to the underlying GdkDragContext.
func (v *DragContext) Native() uintptr {
	return uintptr(unsafe.Pointer(v.native()))
}

func marshalDragContext(p uintptr) (interface{}, error) {
	c := C.g_value_get_object((*C.GValue)(unsafe.Pointer(p)))
	obj := &glib.Object{glib.ToGObject(unsafe.Pointer(c))}
	return &DragContext{obj}, nil
}

func (v *DragContext) ListTargets() *glib.List {
	c := C.gdk_drag_context_list_targets(v.native())
	return (*glib.List)(unsafe.Pointer(c))
}

/*
 * GdkEvent
 */

// Event is a representation of GDK's GdkEvent.
type Event struct {
	GdkEvent *C.GdkEvent
}

// native returns a pointer to the underlying GdkEvent.
func (v *Event) native() *C.GdkEvent {
	if v == nil {
		return nil
	}
	return v.GdkEvent
}

// Native returns a pointer to the underlying GdkEvent.
func (v *Event) Native() uintptr {
	return uintptr(unsafe.Pointer(v.native()))
}

func marshalEvent(p uintptr) (interface{}, error) {
	c := C.g_value_get_boxed((*C.GValue)(unsafe.Pointer(p)))
	return &Event{(*C.GdkEvent)(unsafe.Pointer(c))}, nil
}

func (v *Event) free() {
	C.gdk_event_free(v.native())
}

/*
 * GdkEventButton
 */

// EventButton is a representation of GDK's GdkEventButton.
type EventButton struct {
	*Event
}

// Native returns a pointer to the underlying GdkEventButton.
func (v *EventButton) Native() uintptr {
	return uintptr(unsafe.Pointer(v.native()))
}

func (v *EventButton) native() *C.GdkEventButton {
	return (*C.GdkEventButton)(unsafe.Pointer(v.Event.native()))
}

func (v *EventButton) X() float64 {
	c := v.native().x
	return float64(c)
}

func (v *EventButton) Y() float64 {
	c := v.native().y
	return float64(c)
}

// XRoot returns the x coordinate of the pointer relative to the root of the screen.
func (v *EventButton) XRoot() float64 {
	c := v.native().x_root
	return float64(c)
}

// YRoot returns the y coordinate of the pointer relative to the root of the screen.
func (v *EventButton) YRoot() float64 {
	c := v.native().y_root
	return float64(c)
}

func (v *EventButton) Button() uint {
	c := v.native().button
	return uint(c)
}

func (v *EventButton) State() uint {
	c := v.native().state
	return uint(c)
}

// Time returns the time of the event in milliseconds.
func (v *EventButton) Time() uint32 {
	c := v.native().time
	return uint32(c)
}

func (v *EventButton) Type() EventType {
	c := v.native()._type
	return EventType(c)
}

/*
 * GdkEventKey
 */

// EventKey is a representation of GDK's GdkEventKey.
type EventKey struct {
	*Event
}

// Native returns a pointer to the underlying GdkEventKey.
func (v *EventKey) Native() uintptr {
	return uintptr(unsafe.Pointer(v.native()))
}

func (v *EventKey) native() *C.GdkEventKey {
	return (*C.GdkEventKey)(unsafe.Pointer(v.Event.native()))
}

func (v *EventKey) KeyVal() uint {
	c := v.native().keyval
	return uint(c)
}

func (v *EventKey) Type() EventType {
	c := v.native()._type
	return EventType(c)
}

<<<<<<< HEAD
// EventType is a representation of GDK's GdkEventType.
// Do not confuse these event types with the signals that GTK+ widgets emit
type EventType int

func marshalEventType(p uintptr) (interface{}, error) {
	c := C.g_value_get_enum((*C.GValue)(unsafe.Pointer(p)))
	return EventType(c), nil
}

const (
	EVENT_NOTHING             EventType = C.GDK_NOTHING
	EVENT_DELETE              EventType = C.GDK_DELETE
	EVENT_DESTROY             EventType = C.GDK_DESTROY
	EVENT_EXPOSE              EventType = C.GDK_EXPOSE
	EVENT_MOTION_NOTIFY       EventType = C.GDK_MOTION_NOTIFY
	EVENT_BUTTON_PRESS        EventType = C.GDK_BUTTON_PRESS
	EVENT_2BUTTON_PRESS       EventType = C.GDK_2BUTTON_PRESS
	EVENT_DOUBLE_BUTTON_PRESS EventType = C.GDK_DOUBLE_BUTTON_PRESS
	EVENT_3BUTTON_PRESS       EventType = C.GDK_3BUTTON_PRESS
	EVENT_TRIPLE_BUTTON_PRESS EventType = C.GDK_TRIPLE_BUTTON_PRESS
	EVENT_BUTTON_RELEASE      EventType = C.GDK_BUTTON_RELEASE
	EVENT_KEY_PRESS           EventType = C.GDK_KEY_PRESS
	EVENT_KEY_RELEASE         EventType = C.GDK_KEY_RELEASE
	EVENT_LEAVE_NOTIFY        EventType = C.GDK_ENTER_NOTIFY
	EVENT_FOCUS_CHANGE        EventType = C.GDK_FOCUS_CHANGE
	EVENT_CONFIGURE           EventType = C.GDK_CONFIGURE
	EVENT_MAP                 EventType = C.GDK_MAP
	EVENT_UNMAP               EventType = C.GDK_UNMAP
	EVENT_PROPERTY_NOTIFY     EventType = C.GDK_PROPERTY_NOTIFY
	EVENT_SELECTION_CLEAR     EventType = C.GDK_SELECTION_CLEAR
	EVENT_SELECTION_REQUEST   EventType = C.GDK_SELECTION_REQUEST
	EVENT_SELECTION_NOTIFY    EventType = C.GDK_SELECTION_NOTIFY
	EVENT_PROXIMITY_IN        EventType = C.GDK_PROXIMITY_IN
	EVENT_PROXIMITY_OUT       EventType = C.GDK_PROXIMITY_OUT
	EVENT_DRAG_ENTER          EventType = C.GDK_DRAG_ENTER
	EVENT_DRAG_LEAVE          EventType = C.GDK_DRAG_LEAVE
	EVENT_DRAG_MOTION         EventType = C.GDK_DRAG_MOTION
	EVENT_DRAG_STATUS         EventType = C.GDK_DRAG_STATUS
	EVENT_DROP_START          EventType = C.GDK_DROP_START
	EVENT_DROP_FINISHED       EventType = C.GDK_DROP_FINISHED
	EVENT_CLIENT_EVENT        EventType = C.GDK_CLIENT_EVENT
	EVENT_VISIBILITY_NOTIFY   EventType = C.GDK_VISIBILITY_NOTIFY
	EVENT_SCROLL              EventType = C.GDK_SCROLL
	EVENT_WINDOW_STATE        EventType = C.GDK_WINDOW_STATE
	EVENT_SETTING             EventType = C.GDK_SETTING
	EVENT_OWNER_CHANGE        EventType = C.GDK_OWNER_CHANGE
	EVENT_GRAB_BROKEN         EventType = C.GDK_GRAB_BROKEN
	EVENT_DAMAGE              EventType = C.GDK_DAMAGE
	EVENT_TOUCH_BEGIN         EventType = C.GDK_TOUCH_BEGIN
	EVENT_TOUCH_UPDATE        EventType = C.GDK_TOUCH_UPDATE
	EVENT_TOUCH_END           EventType = C.GDK_TOUCH_END
	EVENT_TOUCH_CANCEL        EventType = C.GDK_TOUCH_CANCEL
	EVENT_LAST                EventType = C.GDK_EVENT_LAST
)

/*
 * GDK Keyval
 */

// KeyvalFromName() is a wrapper around gdk_keyval_from_name().
func KeyvalFromName(keyvalName string) uint {
	str := (*C.gchar)(C.CString(keyvalName))
	defer C.free(unsafe.Pointer(str))
	return uint(C.gdk_keyval_from_name(str))
}

func KeyvalConvertCase(v uint) (lower, upper uint) {
	var l, u C.guint
	l = 0
	u = 0
	C.gdk_keyval_convert_case(C.guint(v), &l, &u)
	return uint(l), uint(u)
}

func KeyvalIsLower(v uint) bool {
	return gobool(C.gdk_keyval_is_lower(C.guint(v)))
}

func KeyvalIsUpper(v uint) bool {
	return gobool(C.gdk_keyval_is_upper(C.guint(v)))
}

func KeyvalToLower(v uint) uint {
	return uint(C.gdk_keyval_to_lower(C.guint(v)))
}

func KeyvalToUpper(v uint) uint {
	return uint(C.gdk_keyval_to_upper(C.guint(v)))
=======
/*
 * GdkEventButton
 */

// EventButton is a representation of GDK's GdkEventButton.
type EventButton struct {
	*Event
}

// Native returns a pointer to the underlying GdkEventButton.
func (v *EventButton) Native() uintptr {
	return uintptr(unsafe.Pointer(v.native()))
}

func (v *EventButton) native() *C.GdkEventButton {
	return (*C.GdkEventButton)(unsafe.Pointer(v.Event.native()))
}

func (v *EventButton) X() float64 {
	c := v.native().x
	return float64(c)
}

func (v *EventButton) Y() float64 {
	c := v.native().y
	return float64(c)
}

// XRoot returns the x coordinate of the pointer relative to the root of the screen.
func (v *EventButton) XRoot() float64 {
	c := v.native().x_root
	return float64(c)
}

// YRoot returns the y coordinate of the pointer relative to the root of the screen.
func (v *EventButton) YRoot() float64 {
	c := v.native().y_root
	return float64(c)
}

func (v *EventButton) Button() uint {
	c := v.native().button
	return uint(c)
}

func (v *EventButton) State() uint {
	c := v.native().state
	return uint(c)
}

// Time returns the time of the event in milliseconds.
func (v *EventButton) Time() uint32 {
	c := v.native().time
	return uint32(c)
}

func (v *EventButton) Type() EventType {
	c := v.native()._type
	return EventType(c)
>>>>>>> 34da6ad1
}

/*
 * GdkPixbuf
 */

// Pixbuf is a representation of GDK's GdkPixbuf.
type Pixbuf struct {
	*glib.Object
}

// native returns a pointer to the underlying GdkPixbuf.
func (v *Pixbuf) native() *C.GdkPixbuf {
	if v == nil || v.GObject == nil {
		return nil
	}
	p := unsafe.Pointer(v.GObject)
	return C.toGdkPixbuf(p)
}

// Native returns a pointer to the underlying GdkPixbuf.
func (v *Pixbuf) Native() uintptr {
	return uintptr(unsafe.Pointer(v.native()))
}

func marshalPixbuf(p uintptr) (interface{}, error) {
	c := C.g_value_get_object((*C.GValue)(unsafe.Pointer(p)))
	obj := &glib.Object{glib.ToGObject(unsafe.Pointer(c))}
	return &Pixbuf{obj}, nil
}

// GetColorspace is a wrapper around gdk_pixbuf_get_colorspace().
func (v *Pixbuf) GetColorspace() Colorspace {
	c := C.gdk_pixbuf_get_colorspace(v.native())
	return Colorspace(c)
}

// GetNChannels is a wrapper around gdk_pixbuf_get_n_channels().
func (v *Pixbuf) GetNChannels() int {
	c := C.gdk_pixbuf_get_n_channels(v.native())
	return int(c)
}

// GetHasAlpha is a wrapper around gdk_pixbuf_get_has_alpha().
func (v *Pixbuf) GetHasAlpha() bool {
	c := C.gdk_pixbuf_get_has_alpha(v.native())
	return gobool(c)
}

// GetBitsPerSample is a wrapper around gdk_pixbuf_get_bits_per_sample().
func (v *Pixbuf) GetBitsPerSample() int {
	c := C.gdk_pixbuf_get_bits_per_sample(v.native())
	return int(c)
}

// GetPixels is a wrapper around gdk_pixbuf_get_pixels_with_length().
// A Go slice is used to represent the underlying Pixbuf data array, one
// byte per channel.
func (v *Pixbuf) GetPixels() (channels []byte) {
	var length C.guint
	c := C.gdk_pixbuf_get_pixels_with_length(v.native(), &length)
	sliceHeader := (*reflect.SliceHeader)(unsafe.Pointer(&channels))
	sliceHeader.Data = uintptr(unsafe.Pointer(c))
	sliceHeader.Len = int(length)
	sliceHeader.Cap = int(length)
	// To make sure the slice doesn't outlive the Pixbuf, add a reference
	v.Ref()
	runtime.SetFinalizer(&channels, func(_ *[]byte) {
		v.Unref()
	})
	return
}

// GetWidth is a wrapper around gdk_pixbuf_get_width().
func (v *Pixbuf) GetWidth() int {
	c := C.gdk_pixbuf_get_width(v.native())
	return int(c)
}

// GetHeight is a wrapper around gdk_pixbuf_get_height().
func (v *Pixbuf) GetHeight() int {
	c := C.gdk_pixbuf_get_height(v.native())
	return int(c)
}

// GetRowstride is a wrapper around gdk_pixbuf_get_rowstride().
func (v *Pixbuf) GetRowstride() int {
	c := C.gdk_pixbuf_get_rowstride(v.native())
	return int(c)
}

// GetByteLength is a wrapper around gdk_pixbuf_get_byte_length().
func (v *Pixbuf) GetByteLength() int {
	c := C.gdk_pixbuf_get_byte_length(v.native())
	return int(c)
}

// GetOption is a wrapper around gdk_pixbuf_get_option().  ok is true if
// the key has an associated value.
func (v *Pixbuf) GetOption(key string) (value string, ok bool) {
	cstr := C.CString(key)
	defer C.free(unsafe.Pointer(cstr))
	c := C.gdk_pixbuf_get_option(v.native(), (*C.gchar)(cstr))
	if c == nil {
		return "", false
	}
	return C.GoString((*C.char)(c)), true
}

// PixbufNew is a wrapper around gdk_pixbuf_new().
func PixbufNew(colorspace Colorspace, hasAlpha bool, bitsPerSample, width, height int) (*Pixbuf, error) {
	c := C.gdk_pixbuf_new(C.GdkColorspace(colorspace), gbool(hasAlpha),
		C.int(bitsPerSample), C.int(width), C.int(height))
	if c == nil {
		return nil, nilPtrErr
	}
	obj := &glib.Object{glib.ToGObject(unsafe.Pointer(c))}
	p := &Pixbuf{obj}
	obj.Ref()
	runtime.SetFinalizer(obj, (*glib.Object).Unref)
	return p, nil
}

// PixbufNewFromFile is a wrapper around gdk_pixbuf_new_from_file().
func PixbufNewFromFile(filename string) (*Pixbuf, error) {
	cstr := C.CString(filename)
	defer C.free(unsafe.Pointer(cstr))
	var err *C.GError
	res := C.gdk_pixbuf_new_from_file((*C.char)(cstr), &err)
	if res == nil {
		defer C.g_error_free(err)
		return nil, errors.New(C.GoString((*C.char)(err.message)))
	}
	obj := &glib.Object{glib.ToGObject(unsafe.Pointer(res))}
	p := &Pixbuf{obj}
	obj.Ref()
	runtime.SetFinalizer(obj, (*glib.Object).Unref)
	return p, nil
}

// PixbufNewFromFileAtSize is a wrapper around gdk_pixbuf_new_from_file_at_size().
func PixbufNewFromFileAtSize(filename string, width, height int) (*Pixbuf, error) {
	cstr := C.CString(filename)
	defer C.free(unsafe.Pointer(cstr))
	var err *C.GError = nil
	res := C.gdk_pixbuf_new_from_file_at_size(cstr, C.int(width), C.int(height), &err)
	if err != nil {
		defer C.g_error_free(err)
		return nil, errors.New(C.GoString((*C.char)(err.message)))
	}
	if res == nil {
		return nil, nilPtrErr
	}
	obj := &glib.Object{glib.ToGObject(unsafe.Pointer(res))}
	p := &Pixbuf{obj}
	obj.Ref()
	runtime.SetFinalizer(obj, (*glib.Object).Unref)
	return p, nil
}

// PixbufNewFromFileAtScale is a wrapper around gdk_pixbuf_new_from_file_at_scale().
func PixbufNewFromFileAtScale(filename string, width, height int, preserveAspectRatio bool) (*Pixbuf, error) {
	cstr := C.CString(filename)
	defer C.free(unsafe.Pointer(cstr))
	var err *C.GError = nil
	res := C.gdk_pixbuf_new_from_file_at_scale(cstr, C.int(width), C.int(height),
		gbool(preserveAspectRatio), &err)
	if err != nil {
		defer C.g_error_free(err)
		return nil, errors.New(C.GoString((*C.char)(err.message)))
	}
	if res == nil {
		return nil, nilPtrErr
	}
	obj := &glib.Object{glib.ToGObject(unsafe.Pointer(res))}
	p := &Pixbuf{obj}
	obj.Ref()
	runtime.SetFinalizer(obj, (*glib.Object).Unref)
	return p, nil
}

// ScaleSimple is a wrapper around gdk_pixbuf_scale_simple().
func (v *Pixbuf) ScaleSimple(destWidth, destHeight int, interpType InterpType) (*Pixbuf, error) {
	c := C.gdk_pixbuf_scale_simple(v.native(), C.int(destWidth),
		C.int(destHeight), C.GdkInterpType(interpType))
	if c == nil {
		return nil, nilPtrErr
	}
	obj := &glib.Object{glib.ToGObject(unsafe.Pointer(c))}
	p := &Pixbuf{obj}
	obj.Ref()
	runtime.SetFinalizer(obj, (*glib.Object).Unref)
	return p, nil
}

// RotateSimple is a wrapper around gdk_pixbuf_rotate_simple().
func (v *Pixbuf) RotateSimple(angle PixbufRotation) (*Pixbuf, error) {
	c := C.gdk_pixbuf_rotate_simple(v.native(), C.GdkPixbufRotation(angle))
	if c == nil {
		return nil, nilPtrErr
	}
	obj := &glib.Object{glib.ToGObject(unsafe.Pointer(c))}
	p := &Pixbuf{obj}
	obj.Ref()
	runtime.SetFinalizer(obj, (*glib.Object).Unref)
	return p, nil
}

// PixbufGetFileInfo is a wrapper around gdk_pixbuf_get_file_info().
// TODO: need to wrap the returned format to GdkPixbufFormat.
func PixbufGetFileInfo(filename string) (format interface{}, width, height int) {
	cstr := C.CString(filename)
	defer C.free(unsafe.Pointer(cstr))
	var cw, ch C.gint
	format = C.gdk_pixbuf_get_file_info((*C.gchar)(cstr), &cw, &ch)
	// TODO: need to wrap the returned format to GdkPixbufFormat.
	return format, int(cw), int(ch)
}

/*
 * GdkScreen
 */

// Screen is a representation of GDK's GdkScreen.
type Screen struct {
	*glib.Object
}

// native returns a pointer to the underlying GdkScreen.
func (v *Screen) native() *C.GdkScreen {
	if v == nil || v.GObject == nil {
		return nil
	}
	p := unsafe.Pointer(v.GObject)
	return C.toGdkScreen(p)
}

// Native returns a pointer to the underlying GdkScreen.
func (v *Screen) Native() uintptr {
	return uintptr(unsafe.Pointer(v.native()))
}

func marshalScreen(p uintptr) (interface{}, error) {
	c := C.g_value_get_object((*C.GValue)(unsafe.Pointer(p)))
	obj := &glib.Object{glib.ToGObject(unsafe.Pointer(c))}
	return &Screen{obj}, nil
}

// GetRGBAVisual is a wrapper around gdk_screen_get_rgba_visual().
func (v *Screen) GetRGBAVisual() (*Visual, error) {
	c := C.gdk_screen_get_rgba_visual(v.native())
	if c == nil {
		return nil, nilPtrErr
	}
	obj := &glib.Object{glib.ToGObject(unsafe.Pointer(c))}
	visual := &Visual{obj}
	obj.Ref()
	runtime.SetFinalizer(obj, (*glib.Object).Unref)
	return visual, nil
}

// GetSystemVisual is a wrapper around gdk_screen_get_system_visual().
func (v *Screen) GetSystemVisual() (*Visual, error) {
	c := C.gdk_screen_get_system_visual(v.native())
	if c == nil {
		return nil, nilPtrErr
	}
	obj := &glib.Object{glib.ToGObject(unsafe.Pointer(c))}
	visual := &Visual{obj}
	obj.Ref()
	runtime.SetFinalizer(obj, (*glib.Object).Unref)
	return visual, nil
}

// GetWidth is a wrapper around gdk_screen_get_width().
func (v *Screen) GetWidth() int {
	c := C.gdk_screen_get_width(v.native())
	return int(c)
}

// GetHeight is a wrapper around gdk_screen_get_height().
func (v *Screen) GetHeight() int {
	c := C.gdk_screen_get_height(v.native())
	return int(c)
}

/*
 * GdkVisual
 */

// Visual is a representation of GDK's GdkVisual.
type Visual struct {
	*glib.Object
}

func (v *Visual) native() *C.GdkVisual {
	if v == nil || v.GObject == nil {
		return nil
	}
	p := unsafe.Pointer(v.GObject)
	return C.toGdkVisual(p)
}

func (v *Visual) Native() uintptr {
	return uintptr(unsafe.Pointer(v.native()))
}

func marshalVisual(p uintptr) (interface{}, error) {
	c := C.g_value_get_object((*C.GValue)(unsafe.Pointer(p)))
	obj := &glib.Object{glib.ToGObject(unsafe.Pointer(c))}
	return &Visual{obj}, nil
}

/*
 * GdkWindow
 */

// Window is a representation of GDK's GdkWindow.
type Window struct {
	*glib.Object
}

// native returns a pointer to the underlying GdkWindow.
func (v *Window) native() *C.GdkWindow {
	if v == nil || v.GObject == nil {
		return nil
	}
	p := unsafe.Pointer(v.GObject)
	return C.toGdkWindow(p)
}

// Native returns a pointer to the underlying GdkWindow.
func (v *Window) Native() uintptr {
	return uintptr(unsafe.Pointer(v.native()))
}

func marshalWindow(p uintptr) (interface{}, error) {
	c := C.g_value_get_object((*C.GValue)(unsafe.Pointer(p)))
	obj := &glib.Object{glib.ToGObject(unsafe.Pointer(c))}
	return &Window{obj}, nil
}<|MERGE_RESOLUTION|>--- conflicted
+++ resolved
@@ -141,24 +141,24 @@
 type ModifierType uint
 
 const (
-	SHIFT_MASK    ModifierType = C.GDK_SHIFT_MASK
-	LOCK_MASK                  = C.GDK_LOCK_MASK
-	CONTROL_MASK               = C.GDK_CONTROL_MASK
-	MOD1_MASK                  = C.GDK_MOD1_MASK
-	MOD2_MASK                  = C.GDK_MOD2_MASK
-	MOD3_MASK                  = C.GDK_MOD3_MASK
-	MOD4_MASK                  = C.GDK_MOD4_MASK
-	MOD5_MASK                  = C.GDK_MOD5_MASK
-	BUTTON1_MASK               = C.GDK_BUTTON1_MASK
-	BUTTON2_MASK               = C.GDK_BUTTON2_MASK
-	BUTTON3_MASK               = C.GDK_BUTTON3_MASK
-	BUTTON4_MASK               = C.GDK_BUTTON4_MASK
-	BUTTON5_MASK               = C.GDK_BUTTON5_MASK
-	SUPER_MASK                 = C.GDK_SUPER_MASK
-	HYPER_MASK                 = C.GDK_HYPER_MASK
-	META_MASK                  = C.GDK_META_MASK
-	RELEASE_MASK               = C.GDK_RELEASE_MASK
-	MODIFIER_MASK              = C.GDK_MODIFIER_MASK
+	GDK_SHIFT_MASK    ModifierType = C.GDK_SHIFT_MASK
+	GDK_LOCK_MASK                  = C.GDK_LOCK_MASK
+	GDK_CONTROL_MASK               = C.GDK_CONTROL_MASK
+	GDK_MOD1_MASK                  = C.GDK_MOD1_MASK
+	GDK_MOD2_MASK                  = C.GDK_MOD2_MASK
+	GDK_MOD3_MASK                  = C.GDK_MOD3_MASK
+	GDK_MOD4_MASK                  = C.GDK_MOD4_MASK
+	GDK_MOD5_MASK                  = C.GDK_MOD5_MASK
+	GDK_BUTTON1_MASK               = C.GDK_BUTTON1_MASK
+	GDK_BUTTON2_MASK               = C.GDK_BUTTON2_MASK
+	GDK_BUTTON3_MASK               = C.GDK_BUTTON3_MASK
+	GDK_BUTTON4_MASK               = C.GDK_BUTTON4_MASK
+	GDK_BUTTON5_MASK               = C.GDK_BUTTON5_MASK
+	GDK_SUPER_MASK                 = C.GDK_SUPER_MASK
+	GDK_HYPER_MASK                 = C.GDK_HYPER_MASK
+	GDK_META_MASK                  = C.GDK_META_MASK
+	GDK_RELEASE_MASK               = C.GDK_RELEASE_MASK
+	GDK_MODIFIER_MASK              = C.GDK_MODIFIER_MASK
 )
 
 func marshalModifierType(p uintptr) (interface{}, error) {
@@ -551,6 +551,11 @@
 // EventType is a representation of GDK's GdkEventType.
 // Do not confuse these event types with the signals that GTK+ widgets emit
 type EventType int
+
+func marshalEventType(p uintptr) (interface{}, error) {
+	c := C.g_value_get_enum((*C.GValue)(unsafe.Pointer(p)))
+	return EventType(c), nil
+}
 
 const (
 	EVENT_NOTHING             EventType = C.GDK_NOTHING
@@ -752,158 +757,6 @@
 	return EventType(c)
 }
 
-<<<<<<< HEAD
-// EventType is a representation of GDK's GdkEventType.
-// Do not confuse these event types with the signals that GTK+ widgets emit
-type EventType int
-
-func marshalEventType(p uintptr) (interface{}, error) {
-	c := C.g_value_get_enum((*C.GValue)(unsafe.Pointer(p)))
-	return EventType(c), nil
-}
-
-const (
-	EVENT_NOTHING             EventType = C.GDK_NOTHING
-	EVENT_DELETE              EventType = C.GDK_DELETE
-	EVENT_DESTROY             EventType = C.GDK_DESTROY
-	EVENT_EXPOSE              EventType = C.GDK_EXPOSE
-	EVENT_MOTION_NOTIFY       EventType = C.GDK_MOTION_NOTIFY
-	EVENT_BUTTON_PRESS        EventType = C.GDK_BUTTON_PRESS
-	EVENT_2BUTTON_PRESS       EventType = C.GDK_2BUTTON_PRESS
-	EVENT_DOUBLE_BUTTON_PRESS EventType = C.GDK_DOUBLE_BUTTON_PRESS
-	EVENT_3BUTTON_PRESS       EventType = C.GDK_3BUTTON_PRESS
-	EVENT_TRIPLE_BUTTON_PRESS EventType = C.GDK_TRIPLE_BUTTON_PRESS
-	EVENT_BUTTON_RELEASE      EventType = C.GDK_BUTTON_RELEASE
-	EVENT_KEY_PRESS           EventType = C.GDK_KEY_PRESS
-	EVENT_KEY_RELEASE         EventType = C.GDK_KEY_RELEASE
-	EVENT_LEAVE_NOTIFY        EventType = C.GDK_ENTER_NOTIFY
-	EVENT_FOCUS_CHANGE        EventType = C.GDK_FOCUS_CHANGE
-	EVENT_CONFIGURE           EventType = C.GDK_CONFIGURE
-	EVENT_MAP                 EventType = C.GDK_MAP
-	EVENT_UNMAP               EventType = C.GDK_UNMAP
-	EVENT_PROPERTY_NOTIFY     EventType = C.GDK_PROPERTY_NOTIFY
-	EVENT_SELECTION_CLEAR     EventType = C.GDK_SELECTION_CLEAR
-	EVENT_SELECTION_REQUEST   EventType = C.GDK_SELECTION_REQUEST
-	EVENT_SELECTION_NOTIFY    EventType = C.GDK_SELECTION_NOTIFY
-	EVENT_PROXIMITY_IN        EventType = C.GDK_PROXIMITY_IN
-	EVENT_PROXIMITY_OUT       EventType = C.GDK_PROXIMITY_OUT
-	EVENT_DRAG_ENTER          EventType = C.GDK_DRAG_ENTER
-	EVENT_DRAG_LEAVE          EventType = C.GDK_DRAG_LEAVE
-	EVENT_DRAG_MOTION         EventType = C.GDK_DRAG_MOTION
-	EVENT_DRAG_STATUS         EventType = C.GDK_DRAG_STATUS
-	EVENT_DROP_START          EventType = C.GDK_DROP_START
-	EVENT_DROP_FINISHED       EventType = C.GDK_DROP_FINISHED
-	EVENT_CLIENT_EVENT        EventType = C.GDK_CLIENT_EVENT
-	EVENT_VISIBILITY_NOTIFY   EventType = C.GDK_VISIBILITY_NOTIFY
-	EVENT_SCROLL              EventType = C.GDK_SCROLL
-	EVENT_WINDOW_STATE        EventType = C.GDK_WINDOW_STATE
-	EVENT_SETTING             EventType = C.GDK_SETTING
-	EVENT_OWNER_CHANGE        EventType = C.GDK_OWNER_CHANGE
-	EVENT_GRAB_BROKEN         EventType = C.GDK_GRAB_BROKEN
-	EVENT_DAMAGE              EventType = C.GDK_DAMAGE
-	EVENT_TOUCH_BEGIN         EventType = C.GDK_TOUCH_BEGIN
-	EVENT_TOUCH_UPDATE        EventType = C.GDK_TOUCH_UPDATE
-	EVENT_TOUCH_END           EventType = C.GDK_TOUCH_END
-	EVENT_TOUCH_CANCEL        EventType = C.GDK_TOUCH_CANCEL
-	EVENT_LAST                EventType = C.GDK_EVENT_LAST
-)
-
-/*
- * GDK Keyval
- */
-
-// KeyvalFromName() is a wrapper around gdk_keyval_from_name().
-func KeyvalFromName(keyvalName string) uint {
-	str := (*C.gchar)(C.CString(keyvalName))
-	defer C.free(unsafe.Pointer(str))
-	return uint(C.gdk_keyval_from_name(str))
-}
-
-func KeyvalConvertCase(v uint) (lower, upper uint) {
-	var l, u C.guint
-	l = 0
-	u = 0
-	C.gdk_keyval_convert_case(C.guint(v), &l, &u)
-	return uint(l), uint(u)
-}
-
-func KeyvalIsLower(v uint) bool {
-	return gobool(C.gdk_keyval_is_lower(C.guint(v)))
-}
-
-func KeyvalIsUpper(v uint) bool {
-	return gobool(C.gdk_keyval_is_upper(C.guint(v)))
-}
-
-func KeyvalToLower(v uint) uint {
-	return uint(C.gdk_keyval_to_lower(C.guint(v)))
-}
-
-func KeyvalToUpper(v uint) uint {
-	return uint(C.gdk_keyval_to_upper(C.guint(v)))
-=======
-/*
- * GdkEventButton
- */
-
-// EventButton is a representation of GDK's GdkEventButton.
-type EventButton struct {
-	*Event
-}
-
-// Native returns a pointer to the underlying GdkEventButton.
-func (v *EventButton) Native() uintptr {
-	return uintptr(unsafe.Pointer(v.native()))
-}
-
-func (v *EventButton) native() *C.GdkEventButton {
-	return (*C.GdkEventButton)(unsafe.Pointer(v.Event.native()))
-}
-
-func (v *EventButton) X() float64 {
-	c := v.native().x
-	return float64(c)
-}
-
-func (v *EventButton) Y() float64 {
-	c := v.native().y
-	return float64(c)
-}
-
-// XRoot returns the x coordinate of the pointer relative to the root of the screen.
-func (v *EventButton) XRoot() float64 {
-	c := v.native().x_root
-	return float64(c)
-}
-
-// YRoot returns the y coordinate of the pointer relative to the root of the screen.
-func (v *EventButton) YRoot() float64 {
-	c := v.native().y_root
-	return float64(c)
-}
-
-func (v *EventButton) Button() uint {
-	c := v.native().button
-	return uint(c)
-}
-
-func (v *EventButton) State() uint {
-	c := v.native().state
-	return uint(c)
-}
-
-// Time returns the time of the event in milliseconds.
-func (v *EventButton) Time() uint32 {
-	c := v.native().time
-	return uint32(c)
-}
-
-func (v *EventButton) Type() EventType {
-	c := v.native()._type
-	return EventType(c)
->>>>>>> 34da6ad1
-}
-
 /*
  * GdkPixbuf
  */
