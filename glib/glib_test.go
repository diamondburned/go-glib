package glib_test

import (
<<<<<<< HEAD
	"github.com/geoffholden/gotk3/glib"
	"github.com/geoffholden/gotk3/gtk"
=======
	"github.com/MovingtoMars/gotk3/glib"
	"github.com/MovingtoMars/gotk3/gtk"
>>>>>>> e0143e0c
	"runtime"
	"testing"
)

func init() {
	gtk.Init(nil)
}

// TestConnectNotifySignal ensures that property notification signals (those
// whose name begins with "notify::") are queried by the name "notify" (with the
// "::" and the property name omitted). This is because the signal is "notify"
// and the characters after the "::" are not recognized by the signal system.
//
// See
// https://developer.gnome.org/gobject/stable/gobject-The-Base-Object-Type.html#GObject-notify
// for background, and
// https://developer.gnome.org/gobject/stable/gobject-Signals.html#g-signal-new
// for the specification of valid signal names.
func TestConnectNotifySignal(t *testing.T) {
	runtime.LockOSThread()

	// Create any GObject that has defined properties.
	spacing := 0
	box, _ := gtk.BoxNew(gtk.ORIENTATION_HORIZONTAL, spacing)

	// Connect to a "notify::" signal to listen on property changes.
	box.Connect("notify::spacing", func() {
		gtk.MainQuit()
	})

	glib.IdleAdd(func(s string) bool {
		t.Log(s)
		spacing++
		box.SetSpacing(spacing)
		return true
	}, "IdleAdd executed")

	gtk.Main()
}

/*At this moment Visionect specific*/
func TestTimeoutAdd(t *testing.T) {
	runtime.LockOSThread()

	glib.TimeoutAdd(2500, func(s string) bool {
		t.Log(s)
		gtk.MainQuit()
		return false
	}, "TimeoutAdd executed")

	gtk.Main()
}<|MERGE_RESOLUTION|>--- conflicted
+++ resolved
@@ -1,15 +1,11 @@
 package glib_test
 
 import (
-<<<<<<< HEAD
+	"runtime"
+	"testing"
+
 	"github.com/geoffholden/gotk3/glib"
 	"github.com/geoffholden/gotk3/gtk"
-=======
-	"github.com/MovingtoMars/gotk3/glib"
-	"github.com/MovingtoMars/gotk3/gtk"
->>>>>>> e0143e0c
-	"runtime"
-	"testing"
 )
 
 func init() {
