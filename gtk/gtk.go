--- conflicted
+++ resolved
@@ -876,7 +876,6 @@
 	return WrapMode(c), nil
 }
 
-<<<<<<< HEAD
 // TextSearchFlags is a representation of GTK's GtkTextSearchFlags.
 type TextSearchFlags int
 
@@ -889,7 +888,8 @@
 func marshalTextSearchFlags(p uintptr) (interface{}, error) {
 	c := C.g_value_get_enum((*C.GValue)(unsafe.Pointer(p)))
 	return TextSearchFlags(c), nil
-=======
+}
+
 // CornerType is a representation of GTK's GtkCornerType.
 type CornerType int
 
@@ -903,7 +903,6 @@
 func marshalCornerType(p uintptr) (interface{}, error) {
 	c := C.g_value_get_enum((*C.GValue)(unsafe.Pointer(p)))
 	return CornerType(c), nil
->>>>>>> ddb42989
 }
 
 /*
