--- conflicted
+++ resolved
@@ -164,12 +164,12 @@
 	return (GTK_ADJUSTMENT(p));
 }
 
-<<<<<<< HEAD
 static GtkAccelGroup *
 toGtkAccelGroup(void *p)
 {
     return (GTK_ACCEL_GROUP(p));
-=======
+}
+
 static GtkTextTag *
 toGtkTextTag(void *p)
 {
@@ -186,7 +186,6 @@
 toGtkPaned(void *p)
 {
 	return (GTK_PANED(p));
->>>>>>> e0143e0c
 }
 
 static GtkImage *
@@ -507,7 +506,7 @@
 	return (GTK_SEPARATOR_TOOL_ITEM(p));
 }
 
-static GType * 
+static GType *
 alloc_types(int n) {
 	return ((GType *)g_new0(GType, n));
 }
