/*
 * Copyright (c) 2013-2014 Conformal Systems <info@conformal.com>
 *
 * This file originated from: http://opensource.conformal.com/
 *
 * Permission to use, copy, modify, and distribute this software for any
 * purpose with or without fee is hereby granted, provided that the above
 * copyright notice and this permission notice appear in all copies.
 *
 * THE SOFTWARE IS PROVIDED "AS IS" AND THE AUTHOR DISCLAIMS ALL WARRANTIES
 * WITH REGARD TO THIS SOFTWARE INCLUDING ALL IMPLIED WARRANTIES OF
 * MERCHANTABILITY AND FITNESS. IN NO EVENT SHALL THE AUTHOR BE LIABLE FOR
 * ANY SPECIAL, DIRECT, INDIRECT, OR CONSEQUENTIAL DAMAGES OR ANY DAMAGES
 * WHATSOEVER RESULTING FROM LOSS OF USE, DATA OR PROFITS, WHETHER IN AN
 * ACTION OF CONTRACT, NEGLIGENCE OR OTHER TORTIOUS ACTION, ARISING OUT OF
 * OR IN CONNECTION WITH THE USE OR PERFORMANCE OF THIS SOFTWARE.
 */

#include <stdint.h>
#include <stdlib.h>
#include <string.h>

static GtkAboutDialog *
toGtkAboutDialog(void *p)
{
	return (GTK_ABOUT_DIALOG(p));
}

static GtkAlignment *
toGtkAlignment(void *p)
{
	return (GTK_ALIGNMENT(p));
}

static GtkArrow *
toGtkArrow(void *p)
{
	return (GTK_ARROW(p));
}

static GtkAssistant *
toGtkAssistant(void *p)
{
	return (GTK_ASSISTANT(p));
}

static GtkCalendar *
toGtkCalendar(void *p)
{
	return (GTK_CALENDAR(p));
}

static GtkDrawingArea *
toGtkDrawingArea(void *p)
{
	return (GTK_DRAWING_AREA(p));
}

static GtkEventBox *
toGtkEventBox(void *p)
{
	return (GTK_EVENT_BOX(p));
}

static GtkGrid *
toGtkGrid(void *p)
{
	return (GTK_GRID(p));
}

static GtkWidget *
toGtkWidget(void *p)
{
	return (GTK_WIDGET(p));
}

static GtkContainer *
toGtkContainer(void *p)
{
	return (GTK_CONTAINER(p));
}

static GtkPaned *
toGtkPaned(void *p)
{
	return (GTK_PANED(p));
}

static GtkProgressBar *
toGtkProgressBar(void *p)
{
	return (GTK_PROGRESS_BAR(p));
}

static GtkBin *
toGtkBin(void *p)
{
	return (GTK_BIN(p));
}

static GtkWindow *
toGtkWindow(void *p)
{
	return (GTK_WINDOW(p));
}

static GtkBox *
toGtkBox(void *p)
{
	return (GTK_BOX(p));
}

static GtkStatusbar *
toGtkStatusbar(void *p)
{
	return (GTK_STATUSBAR(p));
}

static GtkStatusIcon *
toGtkStatusIcon(void *p)
{
	return (GTK_STATUS_ICON(p));
}

static GtkMisc *
toGtkMisc(void *p)
{
	return (GTK_MISC(p));
}

static GtkLabel *
toGtkLabel(void *p)
{
	return (GTK_LABEL(p));
}

static GtkNotebook *
toGtkNotebook(void *p)
{
	return (GTK_NOTEBOOK(p));
}

static GtkEntry *
toGtkEntry(void *p)
{
	return (GTK_ENTRY(p));
}

static GtkEntryBuffer *
toGtkEntryBuffer(void *p)
{
	return (GTK_ENTRY_BUFFER(p));
}

static GtkEntryCompletion *
toGtkEntryCompletion(void *p)
{
	return (GTK_ENTRY_COMPLETION(p));
}

static GtkAdjustment *
toGtkAdjustment(void *p)
{
	return (GTK_ADJUSTMENT(p));
}

static GtkIconView *
toGtkIconView(void *p)
{
	return (GTK_ICON_VIEW(p));
}

static GtkImage *
toGtkImage(void *p)
{
	return (GTK_IMAGE(p));
}

static GtkButton *
toGtkButton(void *p)
{
	return (GTK_BUTTON(p));
}

static GtkScrolledWindow *
toGtkScrolledWindow(void *p)
{
	return (GTK_SCROLLED_WINDOW(p));
}

static GtkMenuItem *
toGtkMenuItem(void *p)
{
	return (GTK_MENU_ITEM(p));
}

static GtkMenu *
toGtkMenu(void *p)
{
	return (GTK_MENU(p));
}

static GtkMenuShell *
toGtkMenuShell(void *p)
{
	return (GTK_MENU_SHELL(p));
}

static GtkMenuBar *
toGtkMenuBar(void *p)
{
	return (GTK_MENU_BAR(p));
}

static GtkSpinButton *
toGtkSpinButton(void *p)
{
	return (GTK_SPIN_BUTTON(p));
}

static GtkSpinner *
toGtkSpinner(void *p)
{
	return (GTK_SPINNER(p));
}

static GtkComboBox *
toGtkComboBox(void *p)
{
	return (GTK_COMBO_BOX(p));
}

<<<<<<< HEAD
static GtkLinkButton *
toGtkLinkButton(void *p)
{
	return (GTK_LINK_BUTTON(p));
=======
static GtkComboBoxText *
toGtkComboBoxText(void *p)
{
	return (GTK_COMBO_BOX_TEXT(p));
>>>>>>> e9276eee
}

static GtkListStore *
toGtkListStore(void *p)
{
	return (GTK_LIST_STORE(p));
}

static GtkSwitch *
toGtkSwitch(void *p)
{
	return (GTK_SWITCH(p));
}

static GtkTextView *
toGtkTextView(void *p)
{
	return (GTK_TEXT_VIEW(p));
}

static GtkTextTagTable *
toGtkTextTagTable(void *p)
{
	return (GTK_TEXT_TAG_TABLE(p));
}

static GtkTextBuffer *
toGtkTextBuffer(void *p)
{
	return (GTK_TEXT_BUFFER(p));
}

static GtkTreeModel *
toGtkTreeModel(void *p)
{
	return (GTK_TREE_MODEL(p));
}

static GtkCellRenderer *
toGtkCellRenderer(void *p)
{
	return (GTK_CELL_RENDERER(p));
}

static GtkCellRendererPixbuf *
toGtkCellRendererPixbuf(void *p)
{
	return (GTK_CELL_RENDERER_PIXBUF(p));
}

static GtkCellRendererText *
toGtkCellRendererText(void *p)
{
	return (GTK_CELL_RENDERER_TEXT(p));
}

static GtkCellRendererToggle *
toGtkCellRendererToggle(void *p)
{
	return (GTK_CELL_RENDERER_TOGGLE(p));
}

static GtkCellLayout *
toGtkCellLayout(void *p)
{
	return (GTK_CELL_LAYOUT(p));
}

static GtkOrientable *
toGtkOrientable(void *p)
{
	return (GTK_ORIENTABLE(p));
}

static GtkTreeStore *
toGtkTreeStore (void *p)
{
	return (GTK_TREE_STORE(p));
}

static GtkTreeView *
toGtkTreeView(void *p)
{
	return (GTK_TREE_VIEW(p));
}

static GtkTreeViewColumn *
toGtkTreeViewColumn(void *p)
{
	return (GTK_TREE_VIEW_COLUMN(p));
}

static GtkTreeSelection *
toGtkTreeSelection(void *p)
{
	return (GTK_TREE_SELECTION(p));
}

static GtkTreeSortable *
toGtkTreeSortable(void *p)
{
	return (GTK_TREE_SORTABLE(p));
}

static GtkClipboard *
toGtkClipboard(void *p)
{
	return (GTK_CLIPBOARD(p));
}

static GtkDialog *
toGtkDialog(void *p)
{
	return (GTK_DIALOG(p));
}

static GtkMessageDialog *
toGtkMessageDialog(void *p)
{
	return (GTK_MESSAGE_DIALOG(p));
}

static GtkBuilder *
toGtkBuilder(void *p)
{
	return (GTK_BUILDER(p));
}

static GtkSeparatorMenuItem *
toGtkSeparatorMenuItem(void *p)
{
	return (GTK_SEPARATOR_MENU_ITEM(p));
}

static GtkCheckButton *
toGtkCheckButton(void *p)
{
	return (GTK_CHECK_BUTTON(p));
}

static GtkToggleButton *
toGtkToggleButton(void *p)
{
	return (GTK_TOGGLE_BUTTON(p));
}

static GtkFontButton *
toGtkFontButton(void *p)
{
	return (GTK_FONT_BUTTON(p));
}

static GtkFrame *
toGtkFrame(void *p)
{
	return (GTK_FRAME(p));
}

static GtkSeparator *
toGtkSeparator(void *p)
{
	return (GTK_SEPARATOR(p));
}

static GtkScale*
toGtkScale(void *p)
{
	return (GTK_SCALE(p));
}

static GtkScrollbar *
toGtkScrollbar(void *p)
{
	return (GTK_SCROLLBAR(p));
}

static GtkRange *
toGtkRange(void *p)
{
	return (GTK_RANGE(p));
}

static GtkSearchEntry *
toGtkSearchEntry(void *p)
{
	return (GTK_SEARCH_ENTRY(p));
}

static GtkOffscreenWindow *
toGtkOffscreenWindow(void *p)
{
	return (GTK_OFFSCREEN_WINDOW(p));
}

static GtkExpander *
toGtkExpander(void *p)
{
	return (GTK_EXPANDER(p));
}

static GtkFileChooser *
toGtkFileChooser(void *p)
{
	return (GTK_FILE_CHOOSER(p));
}

static GtkFileChooserButton *
toGtkFileChooserButton(void *p)
{
	return (GTK_FILE_CHOOSER_BUTTON(p));
}

static GtkFileChooserDialog *
toGtkFileChooserDialog(void *p)
{
	return (GTK_FILE_CHOOSER_DIALOG(p));
}

static GtkFileChooserWidget *
toGtkFileChooserWidget(void *p)
{
	return (GTK_FILE_CHOOSER_WIDGET(p));
}

static GtkFileFilter *
toGtkFileFilter(void *p)
{
	return (GTK_FILE_FILTER(p));
}

static GtkMenuButton *
toGtkMenuButton(void *p)
{
	return (GTK_MENU_BUTTON(p));
}

static GtkRadioButton *
toGtkRadioButton(void *p)
{
	return (GTK_RADIO_BUTTON(p));
}

static GtkCheckMenuItem *
toGtkCheckMenuItem(void *p)
{
	return (GTK_CHECK_MENU_ITEM(p));
}

static GtkRadioMenuItem *
toGtkRadioMenuItem(void *p)
{
	return (GTK_RADIO_MENU_ITEM(p));
}

static GtkToolItem *
toGtkToolItem(void *p)
{
	return (GTK_TOOL_ITEM(p));
}

static GtkToolbar *
toGtkToolbar(void *p)
{
	return (GTK_TOOLBAR(p));
}

static GtkEditable *
toGtkEditable(void *p)
{
	return (GTK_EDITABLE(p));
}

static GtkToolButton *
toGtkToolButton(void *p)
{
	return (GTK_TOOL_BUTTON(p));
}

static GtkSeparatorToolItem *
toGtkSeparatorToolItem(void *p)
{
	return (GTK_SEPARATOR_TOOL_ITEM(p));
}

static GType * 
alloc_types(int n) {
	return ((GType *)g_new0(GType, n));
}

static void
set_type(GType *types, int n, GType t)
{
	types[n] = t;
}

static GtkTreeViewColumn *
_gtk_tree_view_column_new_with_attributes_one(const gchar *title,
    GtkCellRenderer *renderer, const gchar *attribute, gint column)
{
	GtkTreeViewColumn	*tvc;

	tvc = gtk_tree_view_column_new_with_attributes(title, renderer,
	    attribute, column, NULL);
	return (tvc);
}

void
_gtk_list_store_set(GtkListStore *list_store, GtkTreeIter *iter, gint column,
	void* value)
{
	gtk_list_store_set(list_store, iter, column, value, -1);
}

static GtkWidget *
_gtk_message_dialog_new(GtkWindow *parent, GtkDialogFlags flags,
    GtkMessageType type, GtkButtonsType buttons, char *msg)
{
	GtkWidget		*w;

	w = gtk_message_dialog_new(parent, flags, type, buttons, "%s", msg);
	return (w);
}

static GtkWidget *
_gtk_message_dialog_new_with_markup(GtkWindow *parent, GtkDialogFlags flags,
    GtkMessageType type, GtkButtonsType buttons, char *msg)
{
	GtkWidget		*w;

	w = gtk_message_dialog_new_with_markup(parent, flags, type, buttons,
	    "%s", msg);
	return (w);
}

void
_gtk_message_dialog_format_secondary_text(GtkMessageDialog *message_dialog,
    const gchar *msg)
{
	gtk_message_dialog_format_secondary_text(message_dialog, "%s", msg);
}

void
_gtk_message_dialog_format_secondary_markup(GtkMessageDialog *message_dialog,
    const gchar *msg)
{
	gtk_message_dialog_format_secondary_markup(message_dialog, "%s", msg);
}

static const gchar *
object_get_class_name(GObject *object)
{
	return G_OBJECT_CLASS_NAME(G_OBJECT_GET_CLASS(object));
}

GtkWidget *
gtk_file_chooser_dialog_new_1(
	const gchar *title,
	GtkWindow *parent,
	GtkFileChooserAction action,
	const gchar *first_button_text, int first_button_id
) {
	return gtk_file_chooser_dialog_new(
		title, parent, action,
		first_button_text, first_button_id,
		NULL);
}

GtkWidget *
gtk_file_chooser_dialog_new_2(
	const gchar *title,
	GtkWindow *parent,
	GtkFileChooserAction action,
	const gchar *first_button_text, int first_button_id,
	const gchar *second_button_text, int second_button_id
) {
	return gtk_file_chooser_dialog_new(
		title, parent, action,
		first_button_text, first_button_id,
		second_button_text, second_button_id,
		NULL);
}<|MERGE_RESOLUTION|>--- conflicted
+++ resolved
@@ -230,17 +230,16 @@
 	return (GTK_COMBO_BOX(p));
 }
 
-<<<<<<< HEAD
+static GtkComboBoxText *
+toGtkComboBoxText(void *p)
+{
+	return (GTK_COMBO_BOX_TEXT(p));
+}
+
 static GtkLinkButton *
 toGtkLinkButton(void *p)
 {
 	return (GTK_LINK_BUTTON(p));
-=======
-static GtkComboBoxText *
-toGtkComboBoxText(void *p)
-{
-	return (GTK_COMBO_BOX_TEXT(p));
->>>>>>> e9276eee
 }
 
 static GtkListStore *
