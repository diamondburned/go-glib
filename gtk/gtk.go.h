/*
 * Copyright (c) 2013-2014 Conformal Systems <info@conformal.com>
 *
 * This file originated from: http://opensource.conformal.com/
 *
 * Permission to use, copy, modify, and distribute this software for any
 * purpose with or without fee is hereby granted, provided that the above
 * copyright notice and this permission notice appear in all copies.
 *
 * THE SOFTWARE IS PROVIDED "AS IS" AND THE AUTHOR DISCLAIMS ALL WARRANTIES
 * WITH REGARD TO THIS SOFTWARE INCLUDING ALL IMPLIED WARRANTIES OF
 * MERCHANTABILITY AND FITNESS. IN NO EVENT SHALL THE AUTHOR BE LIABLE FOR
 * ANY SPECIAL, DIRECT, INDIRECT, OR CONSEQUENTIAL DAMAGES OR ANY DAMAGES
 * WHATSOEVER RESULTING FROM LOSS OF USE, DATA OR PROFITS, WHETHER IN AN
 * ACTION OF CONTRACT, NEGLIGENCE OR OTHER TORTIOUS ACTION, ARISING OUT OF
 * OR IN CONNECTION WITH THE USE OR PERFORMANCE OF THIS SOFTWARE.
 */

#pragma once

#include <stdint.h>
#include <stdlib.h>
#include <string.h>

static GtkAboutDialog *
toGtkAboutDialog(void *p)
{
	return (GTK_ABOUT_DIALOG(p));
}

static GtkAppChooser *
toGtkAppChooser(void *p)
{
	return (GTK_APP_CHOOSER(p));
}

static GtkAppChooserButton *
toGtkAppChooserButton(void *p)
{
	return (GTK_APP_CHOOSER_BUTTON(p));
}

static GtkAppChooserDialog *
toGtkAppChooserDialog(void *p)
{
	return (GTK_APP_CHOOSER_DIALOG(p));
}

static GtkAppChooserWidget *
toGtkAppChooserWidget(void *p)
{
	return (GTK_APP_CHOOSER_WIDGET(p));
}

static GtkApplication *
toGtkApplication(void *p)
{
	return (GTK_APPLICATION(p));
}

static GtkApplicationWindow *
toGtkApplicationWindow(void *p)
{
	return (GTK_APPLICATION_WINDOW(p));
}

static GtkAssistant *
toGtkAssistant(void *p)
{
	return (GTK_ASSISTANT(p));
}

static GtkCalendar *
toGtkCalendar(void *p)
{
	return (GTK_CALENDAR(p));
}

static GtkColorChooserDialog *
toGtkColorChooserDialog(void *p)
{
	return (GTK_COLOR_CHOOSER_DIALOG(p));
}

static GtkDrawingArea *
toGtkDrawingArea(void *p)
{
	return (GTK_DRAWING_AREA(p));
}

static GtkCellRendererSpinner *
toGtkCellRendererSpinner(void *p)
{
	return (GTK_CELL_RENDERER_SPINNER(p));
}

static GtkEventBox *
toGtkEventBox(void *p)
{
	return (GTK_EVENT_BOX(p));
}

static GtkGrid *
toGtkGrid(void *p)
{
	return (GTK_GRID(p));
}

static GtkWidget *
toGtkWidget(void *p)
{
	return (GTK_WIDGET(p));
}

static GtkContainer *
toGtkContainer(void *p)
{
	return (GTK_CONTAINER(p));
}

static GtkOverlay *
toGtkOverlay(void *p)
{
	return (GTK_OVERLAY(p));
}

static GtkPageSetup *
toGtkPageSetup(void *p)
{
	return (GTK_PAGE_SETUP(p));
}

static GtkPaned *
toGtkPaned(void *p)
{
	return (GTK_PANED(p));
}

static GtkPrintContext *
toGtkPrintContext(void *p)
{
	return (GTK_PRINT_CONTEXT(p));
}

static GtkPrintOperation *
toGtkPrintOperation(void *p)
{
	return (GTK_PRINT_OPERATION(p));
}

static GtkPrintOperationPreview *
toGtkPrintOperationPreview(void *p)
{
	return (GTK_PRINT_OPERATION_PREVIEW(p));
}

static GtkPrintSettings *
toGtkPrintSettings(void *p)
{
	return (GTK_PRINT_SETTINGS(p));
}

static GtkProgressBar *
toGtkProgressBar(void *p)
{
	return (GTK_PROGRESS_BAR(p));
}

static GtkLevelBar *
toGtkLevelBar(void *p)
{
	return (GTK_LEVEL_BAR(p));
}

static GtkBin *
toGtkBin(void *p)
{
	return (GTK_BIN(p));
}

static GtkWindow *
toGtkWindow(void *p)
{
	return (GTK_WINDOW(p));
}

static GtkBox *
toGtkBox(void *p)
{
	return (GTK_BOX(p));
}

static GtkStatusbar *
toGtkStatusbar(void *p)
{
	return (GTK_STATUSBAR(p));
}

static GtkLabel *
toGtkLabel(void *p)
{
	return (GTK_LABEL(p));
}

static GtkNotebook *
toGtkNotebook(void *p)
{
	return (GTK_NOTEBOOK(p));
}

static GtkEntry *
toGtkEntry(void *p)
{
	return (GTK_ENTRY(p));
}

static GtkEntryBuffer *
toGtkEntryBuffer(void *p)
{
	return (GTK_ENTRY_BUFFER(p));
}

static GtkEntryCompletion *
toGtkEntryCompletion(void *p)
{
	return (GTK_ENTRY_COMPLETION(p));
}

static GtkAdjustment *
toGtkAdjustment(void *p)
{
	return (GTK_ADJUSTMENT(p));
}

static GtkAccelGroup *
toGtkAccelGroup(void *p)
{
    return (GTK_ACCEL_GROUP(p));
}

static GtkAccelMap *
toGtkAccelMap(void *p)
{
    return (GTK_ACCEL_MAP(p));
}

static GtkTextTag *
toGtkTextTag(void *p)
{
	return (GTK_TEXT_TAG(p));
}

static GtkIconView *
toGtkIconView(void *p)
{
	return (GTK_ICON_VIEW(p));
}

static GtkImage *
toGtkImage(void *p)
{
	return (GTK_IMAGE(p));
}

static GtkButtonBox *
toGtkButtonBox(void *p)
{
	return (GTK_BUTTON_BOX(p));
}

static GtkButton *
toGtkButton(void *p)
{
	return (GTK_BUTTON(p));
}

static GtkScaleButton *
toGtkScaleButton(void *p)
{
	return (GTK_SCALE_BUTTON(p));
}

static GtkColorButton *
toGtkColorButton(void *p)
{
	return (GTK_COLOR_BUTTON(p));
}

static GtkViewport *
toGtkViewport(void *p)
{
	return (GTK_VIEWPORT(p));
}

static GtkVolumeButton *
toGtkVolumeButton(void *p)
{
	return (GTK_VOLUME_BUTTON(p));
}

static GtkScrollable *
toGtkScrollable(void *p)
{
	return (GTK_SCROLLABLE(p));
}

static GtkScrolledWindow *
toGtkScrolledWindow(void *p)
{
	return (GTK_SCROLLED_WINDOW(p));
}

static GtkMenuItem *
toGtkMenuItem(void *p)
{
	return (GTK_MENU_ITEM(p));
}

static GtkMenu *
toGtkMenu(void *p)
{
	return (GTK_MENU(p));
}

static GtkMenuShell *
toGtkMenuShell(void *p)
{
	return (GTK_MENU_SHELL(p));
}

static GtkMenuBar *
toGtkMenuBar(void *p)
{
	return (GTK_MENU_BAR(p));
}

static GtkSizeGroup *
toGtkSizeGroup(void *p)
{
	return (GTK_SIZE_GROUP(p));
}

static GtkSpinButton *
toGtkSpinButton(void *p)
{
	return (GTK_SPIN_BUTTON(p));
}

static GtkSpinner *
toGtkSpinner(void *p)
{
	return (GTK_SPINNER(p));
}

static GtkComboBox *
toGtkComboBox(void *p)
{
	return (GTK_COMBO_BOX(p));
}

static GtkComboBoxText *
toGtkComboBoxText(void *p)
{
	return (GTK_COMBO_BOX_TEXT(p));
}

static GtkLinkButton *
toGtkLinkButton(void *p)
{
	return (GTK_LINK_BUTTON(p));
}

static GtkLayout *
toGtkLayout(void *p)
{
	return (GTK_LAYOUT(p));
}

static GtkListStore *
toGtkListStore(void *p)
{
	return (GTK_LIST_STORE(p));
}

static GtkSwitch *
toGtkSwitch(void *p)
{
	return (GTK_SWITCH(p));
}

static GtkTextView *
toGtkTextView(void *p)
{
	return (GTK_TEXT_VIEW(p));
}

static GtkTextTagTable *
toGtkTextTagTable(void *p)
{
	return (GTK_TEXT_TAG_TABLE(p));
}

static GtkTextBuffer *
toGtkTextBuffer(void *p)
{
	return (GTK_TEXT_BUFFER(p));
}

static GtkTreeModel *
toGtkTreeModel(void *p)
{
	return (GTK_TREE_MODEL(p));
}

static GtkTreeModelFilter *
toGtkTreeModelFilter(void *p)
{
	return (GTK_TREE_MODEL_FILTER(p));
}

static GtkCellRenderer *
toGtkCellRenderer(void *p)
{
	return (GTK_CELL_RENDERER(p));
}

static GtkCellRendererPixbuf *
toGtkCellRendererPixbuf(void *p)
{
	return (GTK_CELL_RENDERER_PIXBUF(p));
}

static GtkCellRendererProgress *
toGtkCellRendererProgress(void *p)
{
    return (GTK_CELL_RENDERER_PROGRESS(p));
}

static GtkCellRendererText *
toGtkCellRendererText(void *p)
{
	return (GTK_CELL_RENDERER_TEXT(p));
}

static GtkCellRendererToggle *
toGtkCellRendererToggle(void *p)
{
	return (GTK_CELL_RENDERER_TOGGLE(p));
}

static GtkCellLayout *
toGtkCellLayout(void *p)
{
	return (GTK_CELL_LAYOUT(p));
}

static GtkOrientable *
toGtkOrientable(void *p)
{
	return (GTK_ORIENTABLE(p));
}

static GtkTreeStore *
toGtkTreeStore (void *p)
{
	return (GTK_TREE_STORE(p));
}

static GtkTreeView *
toGtkTreeView(void *p)
{
	return (GTK_TREE_VIEW(p));
}

static GtkTreeViewColumn *
toGtkTreeViewColumn(void *p)
{
	return (GTK_TREE_VIEW_COLUMN(p));
}

static GtkTreeSelection *
toGtkTreeSelection(void *p)
{
	return (GTK_TREE_SELECTION(p));
}

static GtkTreeSortable *
toGtkTreeSortable(void *p)
{
	return (GTK_TREE_SORTABLE(p));
}

static GtkClipboard *
toGtkClipboard(void *p)
{
	return (GTK_CLIPBOARD(p));
}

static GtkDialog *
toGtkDialog(void *p)
{
	return (GTK_DIALOG(p));
}

static GtkMessageDialog *
toGtkMessageDialog(void *p)
{
	return (GTK_MESSAGE_DIALOG(p));
}

static GtkBuilder *
toGtkBuilder(void *p)
{
	return (GTK_BUILDER(p));
}

static GtkSeparatorMenuItem *
toGtkSeparatorMenuItem(void *p)
{
	return (GTK_SEPARATOR_MENU_ITEM(p));
}

static GtkCheckButton *
toGtkCheckButton(void *p)
{
	return (GTK_CHECK_BUTTON(p));
}

static GtkToggleButton *
toGtkToggleButton(void *p)
{
	return (GTK_TOGGLE_BUTTON(p));
}

static GtkFontButton *
toGtkFontButton(void *p)
{
	return (GTK_FONT_BUTTON(p));
}

static GtkFrame *
toGtkFrame(void *p)
{
	return (GTK_FRAME(p));
}

static GtkAspectFrame *
toGtkAspectFrame(void *p)
{
	return (GTK_ASPECT_FRAME(p));
}

static GtkSeparator *
toGtkSeparator(void *p)
{
	return (GTK_SEPARATOR(p));
}

static GtkScale*
toGtkScale(void *p)
{
	return (GTK_SCALE(p));
}

static GtkScrollbar *
toGtkScrollbar(void *p)
{
	return (GTK_SCROLLBAR(p));
}

static GtkRange *
toGtkRange(void *p)
{
	return (GTK_RANGE(p));
}

static GtkSearchEntry *
toGtkSearchEntry(void *p)
{
	return (GTK_SEARCH_ENTRY(p));
}

static GtkOffscreenWindow *
toGtkOffscreenWindow(void *p)
{
	return (GTK_OFFSCREEN_WINDOW(p));
}

static GtkExpander *
toGtkExpander(void *p)
{
	return (GTK_EXPANDER(p));
}

static GtkFileChooser *
toGtkFileChooser(void *p)
{
	return (GTK_FILE_CHOOSER(p));
}

static GtkFileChooserButton *
toGtkFileChooserButton(void *p)
{
	return (GTK_FILE_CHOOSER_BUTTON(p));
}

static GtkFileChooserDialog *
toGtkFileChooserDialog(void *p)
{
	return (GTK_FILE_CHOOSER_DIALOG(p));
}

static GtkFileChooserWidget *
toGtkFileChooserWidget(void *p)
{
	return (GTK_FILE_CHOOSER_WIDGET(p));
}

static GtkFileFilter *
toGtkFileFilter(void *p)
{
	return (GTK_FILE_FILTER(p));
}

static GtkMenuButton *
toGtkMenuButton(void *p)
{
	return (GTK_MENU_BUTTON(p));
}

static GtkRadioButton *
toGtkRadioButton(void *p)
{
	return (GTK_RADIO_BUTTON(p));
}

static GtkRecentChooser *
toGtkRecentChooser(void *p)
{
	return (GTK_RECENT_CHOOSER(p));
}

static GtkRecentChooserMenu *
toGtkRecentChooserMenu(void *p)
{
	return (GTK_RECENT_CHOOSER_MENU(p));
}

static GtkColorChooser *
toGtkColorChooser(void *p)
{
	return (GTK_COLOR_CHOOSER(p));
}

static GtkFontChooser *
toGtkFontChooser(void *p)
{
	return (GTK_FONT_CHOOSER(p));
}

static GtkRecentFilter *
toGtkRecentFilter(void *p)
{
	return (GTK_RECENT_FILTER(p));
}

static GtkRecentManager *
toGtkRecentManager(void *p)
{
	return (GTK_RECENT_MANAGER(p));
}

static GtkCheckMenuItem *
toGtkCheckMenuItem(void *p)
{
	return (GTK_CHECK_MENU_ITEM(p));
}

static GtkRadioMenuItem *
toGtkRadioMenuItem(void *p)
{
	return (GTK_RADIO_MENU_ITEM(p));
}

static GtkToolItem *
toGtkToolItem(void *p)
{
	return (GTK_TOOL_ITEM(p));
}

static GtkToolbar *
toGtkToolbar(void *p)
{
	return (GTK_TOOLBAR(p));
}

static GtkTooltip *
toGtkTooltip(void *p)
{
	return (GTK_TOOLTIP(p));
}

static GtkEditable *
toGtkEditable(void *p)
{
	return (GTK_EDITABLE(p));
}

static GtkToolButton *
toGtkToolButton(void *p)
{
	return (GTK_TOOL_BUTTON(p));
}

static GtkToggleToolButton *
toGtkToggleToolButton(void *p)
{
	return (GTK_TOGGLE_TOOL_BUTTON(p));
}

static GtkSeparatorToolItem *
toGtkSeparatorToolItem(void *p)
{
	return (GTK_SEPARATOR_TOOL_ITEM(p));
}

static GtkCssProvider *
toGtkCssProvider(void *p)
{
        return (GTK_CSS_PROVIDER(p));
}

static GtkStyleContext *
toGtkStyleContext(void *p)
{
        return (GTK_STYLE_CONTEXT(p));
}

static GtkStyleProvider *
toGtkStyleProvider(void *p)
{
        return (GTK_STYLE_PROVIDER(p));
}

static GtkInfoBar *
toGtkInfoBar(void *p)
{
	return (GTK_INFO_BAR(p));
}

static GMenuModel *
toGMenuModel(void *p)
{
	return (G_MENU_MODEL(p));
}

static GActionGroup *
toGActionGroup(void *p)
{
	return (G_ACTION_GROUP(p));
}

static GdkPixbuf *
toGdkPixbuf(void *p)
{
	return (GDK_PIXBUF(p));
}

static GType *
alloc_types(int n) {
	return ((GType *)g_new0(GType, n));
}

static void
set_type(GType *types, int n, GType t)
{
	types[n] = t;
}

static GtkTreeViewColumn *
_gtk_tree_view_column_new_with_attributes_one(const gchar *title,
    GtkCellRenderer *renderer, const gchar *attribute, gint column)
{
	GtkTreeViewColumn	*tvc;

	tvc = gtk_tree_view_column_new_with_attributes(title, renderer,
	    attribute, column, NULL);
	return (tvc);
}

static void
_gtk_list_store_set(GtkListStore *list_store, GtkTreeIter *iter, gint column,
	void* value)
{
	gtk_list_store_set(list_store, iter, column, value, -1);
}

static void
_gtk_tree_store_set(GtkTreeStore *store, GtkTreeIter *iter, gint column,
	void* value)
{
	gtk_tree_store_set(store, iter, column, value, -1);
}

extern gboolean substring_match_equal_func(GtkTreeModel *model,
                                          gint column,
                                          gchar *key,
                                          GtkTreeIter *iter,
                                          gpointer data);

static GtkWidget *
_gtk_message_dialog_new(GtkWindow *parent, GtkDialogFlags flags,
    GtkMessageType type, GtkButtonsType buttons, char *msg)
{
	GtkWidget		*w;

	w = gtk_message_dialog_new(parent, flags, type, buttons, "%s", msg);
	return (w);
}

static GtkWidget *
_gtk_message_dialog_new_with_markup(GtkWindow *parent, GtkDialogFlags flags,
    GtkMessageType type, GtkButtonsType buttons, char *msg)
{
	GtkWidget		*w;

	w = gtk_message_dialog_new_with_markup(parent, flags, type, buttons,
	    "%s", msg);
	return (w);
}

static void
_gtk_message_dialog_format_secondary_text(GtkMessageDialog *message_dialog,
    const gchar *msg)
{
	gtk_message_dialog_format_secondary_text(message_dialog, "%s", msg);
}

static void
_gtk_message_dialog_format_secondary_markup(GtkMessageDialog *message_dialog,
    const gchar *msg)
{
	gtk_message_dialog_format_secondary_markup(message_dialog, "%s", msg);
}

static const gchar *
object_get_class_name(GObject *object)
{
	return G_OBJECT_CLASS_NAME(G_OBJECT_GET_CLASS(object));
}

static GtkWidget *
gtk_file_chooser_dialog_new_1(
	const gchar *title,
	GtkWindow *parent,
	GtkFileChooserAction action,
	const gchar *first_button_text, int first_button_id
) {
	return gtk_file_chooser_dialog_new(
		title, parent, action,
		first_button_text, first_button_id,
		NULL);
}

static GtkWidget *
gtk_file_chooser_dialog_new_2(
	const gchar *title,
	GtkWindow *parent,
	GtkFileChooserAction action,
	const gchar *first_button_text, int first_button_id,
	const gchar *second_button_text, int second_button_id
) {
	return gtk_file_chooser_dialog_new(
		title, parent, action,
		first_button_text, first_button_id,
		second_button_text, second_button_id,
		NULL);
}

static void _gtk_widget_hide_on_delete(GtkWidget* w) {
	g_signal_connect(GTK_WIDGET(w), "delete-event", G_CALLBACK(gtk_widget_hide_on_delete), NULL);
}

static inline gchar** make_strings(int count) {
	return (gchar**)malloc(sizeof(gchar*) * count);
}

static inline void destroy_strings(gchar** strings) {
	free(strings);
}

static inline gchar* get_string(gchar** strings, int n) {
	return strings[n];
}

static inline void set_string(gchar** strings, int n, gchar* str) {
	strings[n] = str;
}

static inline gchar** next_gcharptr(gchar** s) { return (s+1); }

extern void goBuilderConnect (GtkBuilder *builder,
                          GObject *object,
                          gchar *signal_name,
                          gchar *handler_name,
                          GObject *connect_object,
                          GConnectFlags flags,
                          gpointer user_data);

static inline void _gtk_builder_connect_signals_full(GtkBuilder *builder) {
	gtk_builder_connect_signals_full(builder, (GtkBuilderConnectFunc)(goBuilderConnect), NULL);
}

extern void goPrintSettings (gchar *key,
	                     gchar *value,
                         gpointer user_data);

static inline void _gtk_print_settings_foreach(GtkPrintSettings *ps, gpointer user_data) {
	gtk_print_settings_foreach(ps, (GtkPrintSettingsFunc)(goPrintSettings), user_data);
}

extern void goPageSetupDone (GtkPageSetup *setup,
                         gpointer data);

static inline void _gtk_print_run_page_setup_dialog_async(GtkWindow *parent, GtkPageSetup *setup,
	GtkPrintSettings *settings, gpointer data) {
	gtk_print_run_page_setup_dialog_async(parent, setup, settings,
		(GtkPageSetupDoneFunc)(goPageSetupDone), data);
}

extern gboolean goTreeModelFilterFuncs (GtkTreeModel *model, GtkTreeIter *iter, gpointer data);

static inline void _gtk_tree_model_filter_set_visible_func(GtkTreeModelFilter *filter, gpointer user_data) {
    gtk_tree_model_filter_set_visible_func(filter, (GtkTreeModelFilterVisibleFunc)(goTreeModelFilterFuncs), user_data, NULL);
}

static inline void _gtk_text_buffer_insert_with_tag_by_name(GtkTextBuffer* buffer, GtkTextIter* iter, const gchar* text, gint len, const gchar* first_tag_name) {
	gtk_text_buffer_insert_with_tags_by_name(buffer, iter, text, len, first_tag_name, NULL);
}

static inline void _gtk_text_buffer_insert_with_tag(GtkTextBuffer* buffer, GtkTextIter* iter, const gchar* text, gint len, GtkTextTag* tag) {
	gtk_text_buffer_insert_with_tags(buffer, iter, text, len, tag, NULL);
}

extern gint goTreeSortableSortFuncs(GtkTreeModel *model, GtkTreeIter *a, GtkTreeIter *b, gpointer data);

static inline void _gtk_tree_sortable_set_sort_func(GtkTreeSortable *sortable, gint sort_column_id, gpointer user_data) {
    gtk_tree_sortable_set_sort_func(sortable, sort_column_id, (GtkTreeIterCompareFunc)(goTreeSortableSortFuncs), user_data, NULL);
}

<<<<<<< HEAD
static GtkWidget *
_gtk_dialog_new_with_buttons(const gchar    *title,
                             GtkWindow      *parent,
                             GtkDialogFlags  flags,
                             const gchar    *first_button_text)
{
	GtkWidget		*w;

	w = gtk_dialog_new_with_buttons(title, parent, flags, first_button_text, NULL);
	return (w);
=======
extern gint goTreeModelForeachFunc(GtkTreeModel *model, GtkTreePath *path, GtkTreeIter *iter, gpointer data);

static inline void _gtk_tree_model_foreach(GtkTreeModel *model, gpointer user_data) {
    gtk_tree_model_foreach(model, (GtkTreeModelForeachFunc)(goTreeModelForeachFunc), user_data);
>>>>>>> e29fca08
}<|MERGE_RESOLUTION|>--- conflicted
+++ resolved
@@ -948,21 +948,20 @@
     gtk_tree_sortable_set_sort_func(sortable, sort_column_id, (GtkTreeIterCompareFunc)(goTreeSortableSortFuncs), user_data, NULL);
 }
 
-<<<<<<< HEAD
 static GtkWidget *
 _gtk_dialog_new_with_buttons(const gchar    *title,
                              GtkWindow      *parent,
                              GtkDialogFlags  flags,
-                             const gchar    *first_button_text)
-{
+                             const gchar    *first_button_text) {
 	GtkWidget		*w;
 
 	w = gtk_dialog_new_with_buttons(title, parent, flags, first_button_text, NULL);
 	return (w);
-=======
+}
+
 extern gint goTreeModelForeachFunc(GtkTreeModel *model, GtkTreePath *path, GtkTreeIter *iter, gpointer data);
 
 static inline void _gtk_tree_model_foreach(GtkTreeModel *model, gpointer user_data) {
     gtk_tree_model_foreach(model, (GtkTreeModelForeachFunc)(goTreeModelForeachFunc), user_data);
->>>>>>> e29fca08
+
 }