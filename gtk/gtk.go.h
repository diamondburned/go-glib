/*
 * Copyright (c) 2013-2014 Conformal Systems <info@conformal.com>
 *
 * This file originated from: http://opensource.conformal.com/
 *
 * Permission to use, copy, modify, and distribute this software for any
 * purpose with or without fee is hereby granted, provided that the above
 * copyright notice and this permission notice appear in all copies.
 *
 * THE SOFTWARE IS PROVIDED "AS IS" AND THE AUTHOR DISCLAIMS ALL WARRANTIES
 * WITH REGARD TO THIS SOFTWARE INCLUDING ALL IMPLIED WARRANTIES OF
 * MERCHANTABILITY AND FITNESS. IN NO EVENT SHALL THE AUTHOR BE LIABLE FOR
 * ANY SPECIAL, DIRECT, INDIRECT, OR CONSEQUENTIAL DAMAGES OR ANY DAMAGES
 * WHATSOEVER RESULTING FROM LOSS OF USE, DATA OR PROFITS, WHETHER IN AN
 * ACTION OF CONTRACT, NEGLIGENCE OR OTHER TORTIOUS ACTION, ARISING OUT OF
 * OR IN CONNECTION WITH THE USE OR PERFORMANCE OF THIS SOFTWARE.
 */

#include <stdint.h>
#include <stdlib.h>
#include <string.h>

static GtkAboutDialog *
toGtkAboutDialog(void *p)
{
	return (GTK_ABOUT_DIALOG(p));
}

static GtkAlignment *
toGtkAlignment(void *p)
{
	return (GTK_ALIGNMENT(p));
}

static GtkArrow *
toGtkArrow(void *p)
{
	return (GTK_ARROW(p));
}

static GtkAssistant *
toGtkAssistant(void *p)
{
	return (GTK_ASSISTANT(p));
}

static GtkCalendar *
toGtkCalendar(void *p)
{
	return (GTK_CALENDAR(p));
}

static GtkDrawingArea *
toGtkDrawingArea(void *p)
{
	return (GTK_DRAWING_AREA(p));
}

static GtkCellRendererSpinner *
toGtkCellRendererSpinner(void *p)
{
	return (GTK_CELL_RENDERER_SPINNER(p));
}

static GtkEventBox *
toGtkEventBox(void *p)
{
	return (GTK_EVENT_BOX(p));
}

static GtkGrid *
toGtkGrid(void *p)
{
	return (GTK_GRID(p));
}

static GtkWidget *
toGtkWidget(void *p)
{
	return (GTK_WIDGET(p));
}

static GtkContainer *
toGtkContainer(void *p)
{
	return (GTK_CONTAINER(p));
}

static GtkPaned *
toGtkPaned(void *p)
{
	return (GTK_PANED(p));
}

static GtkProgressBar *
toGtkProgressBar(void *p)
{
	return (GTK_PROGRESS_BAR(p));
}

static GtkBin *
toGtkBin(void *p)
{
	return (GTK_BIN(p));
}

static GtkWindow *
toGtkWindow(void *p)
{
	return (GTK_WINDOW(p));
}

static GtkBox *
toGtkBox(void *p)
{
	return (GTK_BOX(p));
}

static GtkStatusbar *
toGtkStatusbar(void *p)
{
	return (GTK_STATUSBAR(p));
}

static GtkStatusIcon *
toGtkStatusIcon(void *p)
{
	return (GTK_STATUS_ICON(p));
}

static GtkMisc *
toGtkMisc(void *p)
{
	return (GTK_MISC(p));
}

static GtkLabel *
toGtkLabel(void *p)
{
	return (GTK_LABEL(p));
}

static GtkNotebook *
toGtkNotebook(void *p)
{
	return (GTK_NOTEBOOK(p));
}

static GtkEntry *
toGtkEntry(void *p)
{
	return (GTK_ENTRY(p));
}

static GtkEntryBuffer *
toGtkEntryBuffer(void *p)
{
	return (GTK_ENTRY_BUFFER(p));
}

static GtkEntryCompletion *
toGtkEntryCompletion(void *p)
{
	return (GTK_ENTRY_COMPLETION(p));
}

static GtkAdjustment *
toGtkAdjustment(void *p)
{
	return (GTK_ADJUSTMENT(p));
}

<<<<<<< HEAD
static GtkAccelGroup *
toGtkAccelGroup(void *p)
{
    return (GTK_ACCEL_GROUP(p));
}

static GtkTextTag *
toGtkTextTag(void *p)
{
	return (GTK_TEXT_TAG(p));
}

static GtkPaned *
toGtkPaned(void *p)
{
	return (GTK_PANED(p));
=======
static GtkIconView *
toGtkIconView(void *p)
{
	return (GTK_ICON_VIEW(p));
>>>>>>> 34da6ad1
}

static GtkImage *
toGtkImage(void *p)
{
	return (GTK_IMAGE(p));
}

static GtkButton *
toGtkButton(void *p)
{
	return (GTK_BUTTON(p));
}

static GtkScaleButton *
toGtkScaleButton(void *p)
{
	return (GTK_SCALE_BUTTON(p));
}

static GtkVolumeButton *
toGtkVolumeButton(void *p)
{
	return (GTK_VOLUME_BUTTON(p));
}

static GtkScrolledWindow *
toGtkScrolledWindow(void *p)
{
	return (GTK_SCROLLED_WINDOW(p));
}

static GtkMenuItem *
toGtkMenuItem(void *p)
{
	return (GTK_MENU_ITEM(p));
}

static GtkMenu *
toGtkMenu(void *p)
{
	return (GTK_MENU(p));
}

static GtkMenuShell *
toGtkMenuShell(void *p)
{
	return (GTK_MENU_SHELL(p));
}

static GtkMenuBar *
toGtkMenuBar(void *p)
{
	return (GTK_MENU_BAR(p));
}

static GtkSpinButton *
toGtkSpinButton(void *p)
{
	return (GTK_SPIN_BUTTON(p));
}

static GtkSpinner *
toGtkSpinner(void *p)
{
	return (GTK_SPINNER(p));
}

static GtkComboBox *
toGtkComboBox(void *p)
{
	return (GTK_COMBO_BOX(p));
}

static GtkLinkButton *
toGtkLinkButton(void *p)
{
	return (GTK_LINK_BUTTON(p));
}

static GtkListStore *
toGtkListStore(void *p)
{
	return (GTK_LIST_STORE(p));
}

static GtkSwitch *
toGtkSwitch(void *p)
{
	return (GTK_SWITCH(p));
}

static GtkTextView *
toGtkTextView(void *p)
{
	return (GTK_TEXT_VIEW(p));
}

static GtkTextTagTable *
toGtkTextTagTable(void *p)
{
	return (GTK_TEXT_TAG_TABLE(p));
}

static GtkTextBuffer *
toGtkTextBuffer(void *p)
{
	return (GTK_TEXT_BUFFER(p));
}

static GtkTreeModel *
toGtkTreeModel(void *p)
{
	return (GTK_TREE_MODEL(p));
}

static GtkCellRenderer *
toGtkCellRenderer(void *p)
{
	return (GTK_CELL_RENDERER(p));
}

static GtkCellRendererPixbuf *
toGtkCellRendererPixbuf(void *p)
{
	return (GTK_CELL_RENDERER_PIXBUF(p));
}

static GtkCellRendererText *
toGtkCellRendererText(void *p)
{
	return (GTK_CELL_RENDERER_TEXT(p));
}

static GtkCellRendererToggle *
toGtkCellRendererToggle(void *p)
{
	return (GTK_CELL_RENDERER_TOGGLE(p));
}

static GtkCellLayout *
toGtkCellLayout(void *p)
{
	return (GTK_CELL_LAYOUT(p));
}

static GtkOrientable *
toGtkOrientable(void *p)
{
	return (GTK_ORIENTABLE(p));
}

static GtkTreeStore *
toGtkTreeStore (void *p)
{
	return (GTK_TREE_STORE(p));
}

static GtkTreeView *
toGtkTreeView(void *p)
{
	return (GTK_TREE_VIEW(p));
}

static GtkTreeViewColumn *
toGtkTreeViewColumn(void *p)
{
	return (GTK_TREE_VIEW_COLUMN(p));
}

static GtkTreeSelection *
toGtkTreeSelection(void *p)
{
	return (GTK_TREE_SELECTION(p));
}

static GtkTreeSortable *
toGtkTreeSortable(void *p)
{
	return (GTK_TREE_SORTABLE(p));
}

static GtkClipboard *
toGtkClipboard(void *p)
{
	return (GTK_CLIPBOARD(p));
}

static GtkDialog *
toGtkDialog(void *p)
{
	return (GTK_DIALOG(p));
}

static GtkMessageDialog *
toGtkMessageDialog(void *p)
{
	return (GTK_MESSAGE_DIALOG(p));
}

static GtkBuilder *
toGtkBuilder(void *p)
{
	return (GTK_BUILDER(p));
}

static GtkSeparatorMenuItem *
toGtkSeparatorMenuItem(void *p)
{
	return (GTK_SEPARATOR_MENU_ITEM(p));
}

static GtkCheckButton *
toGtkCheckButton(void *p)
{
	return (GTK_CHECK_BUTTON(p));
}

static GtkToggleButton *
toGtkToggleButton(void *p)
{
	return (GTK_TOGGLE_BUTTON(p));
}

static GtkFontButton *
toGtkFontButton(void *p)
{
	return (GTK_FONT_BUTTON(p));
}

static GtkFrame *
toGtkFrame(void *p)
{
	return (GTK_FRAME(p));
}

static GtkSeparator *
toGtkSeparator(void *p)
{
	return (GTK_SEPARATOR(p));
}

static GtkScale*
toGtkScale(void *p)
{
	return (GTK_SCALE(p));
}

static GtkScrollbar *
toGtkScrollbar(void *p)
{
	return (GTK_SCROLLBAR(p));
}

static GtkRange *
toGtkRange(void *p)
{
	return (GTK_RANGE(p));
}

static GtkSearchEntry *
toGtkSearchEntry(void *p)
{
	return (GTK_SEARCH_ENTRY(p));
}

static GtkOffscreenWindow *
toGtkOffscreenWindow(void *p)
{
	return (GTK_OFFSCREEN_WINDOW(p));
}

static GtkExpander *
toGtkExpander(void *p)
{
	return (GTK_EXPANDER(p));
}

static GtkFileChooser *
toGtkFileChooser(void *p)
{
	return (GTK_FILE_CHOOSER(p));
}

static GtkFileChooserButton *
toGtkFileChooserButton(void *p)
{
	return (GTK_FILE_CHOOSER_BUTTON(p));
}

static GtkFileChooserDialog *
toGtkFileChooserDialog(void *p)
{
	return (GTK_FILE_CHOOSER_DIALOG(p));
}

static GtkFileChooserWidget *
toGtkFileChooserWidget(void *p)
{
	return (GTK_FILE_CHOOSER_WIDGET(p));
}

static GtkFileFilter *
toGtkFileFilter(void *p)
{
	return (GTK_FILE_FILTER(p));
}

static GtkMenuButton *
toGtkMenuButton(void *p)
{
	return (GTK_MENU_BUTTON(p));
}

static GtkRadioButton *
toGtkRadioButton(void *p)
{
	return (GTK_RADIO_BUTTON(p));
}

static GtkCheckMenuItem *
toGtkCheckMenuItem(void *p)
{
	return (GTK_CHECK_MENU_ITEM(p));
}

static GtkRadioMenuItem *
toGtkRadioMenuItem(void *p)
{
	return (GTK_RADIO_MENU_ITEM(p));
}

static GtkToolItem *
toGtkToolItem(void *p)
{
	return (GTK_TOOL_ITEM(p));
}

static GtkToolbar *
toGtkToolbar(void *p)
{
	return (GTK_TOOLBAR(p));
}

static GtkEditable *
toGtkEditable(void *p)
{
	return (GTK_EDITABLE(p));
}

static GtkToolButton *
toGtkToolButton(void *p)
{
	return (GTK_TOOL_BUTTON(p));
}

static GtkSeparatorToolItem *
toGtkSeparatorToolItem(void *p)
{
	return (GTK_SEPARATOR_TOOL_ITEM(p));
}

static GType *
alloc_types(int n) {
	return ((GType *)g_new0(GType, n));
}

static void
set_type(GType *types, int n, GType t)
{
	types[n] = t;
}

static GtkTreeViewColumn *
_gtk_tree_view_column_new_with_attributes_one(const gchar *title,
    GtkCellRenderer *renderer, const gchar *attribute, gint column)
{
	GtkTreeViewColumn	*tvc;

	tvc = gtk_tree_view_column_new_with_attributes(title, renderer,
	    attribute, column, NULL);
	return (tvc);
}

void
_gtk_list_store_set(GtkListStore *list_store, GtkTreeIter *iter, gint column,
	void* value)
{
	gtk_list_store_set(list_store, iter, column, value, -1);
}

static GtkWidget *
_gtk_message_dialog_new(GtkWindow *parent, GtkDialogFlags flags,
    GtkMessageType type, GtkButtonsType buttons, char *msg)
{
	GtkWidget		*w;

	w = gtk_message_dialog_new(parent, flags, type, buttons, "%s", msg);
	return (w);
}

static GtkWidget *
_gtk_message_dialog_new_with_markup(GtkWindow *parent, GtkDialogFlags flags,
    GtkMessageType type, GtkButtonsType buttons, char *msg)
{
	GtkWidget		*w;

	w = gtk_message_dialog_new_with_markup(parent, flags, type, buttons,
	    "%s", msg);
	return (w);
}

void
_gtk_message_dialog_format_secondary_text(GtkMessageDialog *message_dialog,
    const gchar *msg)
{
	gtk_message_dialog_format_secondary_text(message_dialog, "%s", msg);
}

void
_gtk_message_dialog_format_secondary_markup(GtkMessageDialog *message_dialog,
    const gchar *msg)
{
	gtk_message_dialog_format_secondary_markup(message_dialog, "%s", msg);
}

static const gchar *
object_get_class_name(GObject *object)
{
	return G_OBJECT_CLASS_NAME(G_OBJECT_GET_CLASS(object));
}

GtkWidget *
gtk_file_chooser_dialog_new_1(
	const gchar *title,
	GtkWindow *parent,
	GtkFileChooserAction action,
	const gchar *first_button_text, int first_button_id
) {
	return gtk_file_chooser_dialog_new(
		title, parent, action,
		first_button_text, first_button_id,
		NULL);
}

GtkWidget *
gtk_file_chooser_dialog_new_2(
	const gchar *title,
	GtkWindow *parent,
	GtkFileChooserAction action,
	const gchar *first_button_text, int first_button_id,
	const gchar *second_button_text, int second_button_id
) {
	return gtk_file_chooser_dialog_new(
		title, parent, action,
		first_button_text, first_button_id,
		second_button_text, second_button_id,
		NULL);
}<|MERGE_RESOLUTION|>--- conflicted
+++ resolved
@@ -170,7 +170,6 @@
 	return (GTK_ADJUSTMENT(p));
 }
 
-<<<<<<< HEAD
 static GtkAccelGroup *
 toGtkAccelGroup(void *p)
 {
@@ -183,16 +182,10 @@
 	return (GTK_TEXT_TAG(p));
 }
 
-static GtkPaned *
-toGtkPaned(void *p)
-{
-	return (GTK_PANED(p));
-=======
 static GtkIconView *
 toGtkIconView(void *p)
 {
 	return (GTK_ICON_VIEW(p));
->>>>>>> 34da6ad1
 }
 
 static GtkImage *
