// Copyright (c) 2013-2014 Conformal Systems <info@conformal.com>
//
// This file originated from: http://opensource.conformal.com/
//
// Permission to use, copy, modify, and distribute this software for any
// purpose with or without fee is hereby granted, provided that the above
// copyright notice and this permission notice appear in all copies.
//
// THE SOFTWARE IS PROVIDED "AS IS" AND THE AUTHOR DISCLAIMS ALL WARRANTIES
// WITH REGARD TO THIS SOFTWARE INCLUDING ALL IMPLIED WARRANTIES OF
// MERCHANTABILITY AND FITNESS. IN NO EVENT SHALL THE AUTHOR BE LIABLE FOR
// ANY SPECIAL, DIRECT, INDIRECT, OR CONSEQUENTIAL DAMAGES OR ANY DAMAGES
// WHATSOEVER RESULTING FROM LOSS OF USE, DATA OR PROFITS, WHETHER IN AN
// ACTION OF CONTRACT, NEGLIGENCE OR OTHER TORTIOUS ACTION, ARISING OUT OF
// OR IN CONNECTION WITH THE USE OR PERFORMANCE OF THIS SOFTWARE.

// This file includes wrapers for symbols included since GTK 3.10, and
// and should not be included in a build intended to target any older GTK
// versions.  To target an older build, such as 3.8, use
// 'go build -tags gtk_3_8'.  Otherwise, if no build tags are used, GTK 3.10
// is assumed and this file is built.
// +build !gtk_3_6,!gtk_3_8

package gtk

// #cgo pkg-config: gtk+-3.0
// #include <stdlib.h>
// #include <gtk/gtk.h>
// #include "gtk_3_10-12.go.h"
import "C"
import (
<<<<<<< HEAD
	"github.com/geoffholden/gotk3/gdk"
	"github.com/geoffholden/gotk3/glib"
=======
	"github.com/MovingtoMars/gotk3/gdk"
	"github.com/MovingtoMars/gotk3/glib"
>>>>>>> e0143e0c
	"runtime"
	"unsafe"
)

func init() {
	tm := []glib.TypeMarshaler{
		// Enums
		{glib.Type(C.gtk_revealer_transition_type_get_type()), marshalRevealerTransitionType},
		{glib.Type(C.gtk_stack_transition_type_get_type()), marshalStackTransitionType},

		// Objects/Interfaces
		{glib.Type(C.gtk_header_bar_get_type()), marshalHeaderBar},
		{glib.Type(C.gtk_list_box_get_type()), marshalListBox},
		{glib.Type(C.gtk_list_box_row_get_type()), marshalListBoxRow},
		{glib.Type(C.gtk_revealer_get_type()), marshalRevealer},
		{glib.Type(C.gtk_search_bar_get_type()), marshalSearchBar},
		{glib.Type(C.gtk_stack_get_type()), marshalStack},
		{glib.Type(C.gtk_stack_switcher_get_type()), marshalStackSwitcher},
	}
	glib.RegisterGValueMarshalers(tm)
}

/*
 * Constants
 */

const (
	ALIGN_BASELINE Align = C.GTK_ALIGN_BASELINE
)

// RevealerTransitionType is a representation of GTK's GtkRevealerTransitionType.
type RevealerTransitionType int

const (
	REVEALER_TRANSITION_TYPE_NONE        RevealerTransitionType = C.GTK_REVEALER_TRANSITION_TYPE_NONE
	REVEALER_TRANSITION_TYPE_CROSSFADE   RevealerTransitionType = C.GTK_REVEALER_TRANSITION_TYPE_CROSSFADE
	REVEALER_TRANSITION_TYPE_SLIDE_RIGHT RevealerTransitionType = C.GTK_REVEALER_TRANSITION_TYPE_SLIDE_RIGHT
	REVEALER_TRANSITION_TYPE_SLIDE_LEFT  RevealerTransitionType = C.GTK_REVEALER_TRANSITION_TYPE_SLIDE_LEFT
	REVEALER_TRANSITION_TYPE_SLIDE_UP    RevealerTransitionType = C.GTK_REVEALER_TRANSITION_TYPE_SLIDE_UP
	REVEALER_TRANSITION_TYPE_SLIDE_DOWN  RevealerTransitionType = C.GTK_REVEALER_TRANSITION_TYPE_SLIDE_DOWN
)

func marshalRevealerTransitionType(p uintptr) (interface{}, error) {
	c := C.g_value_get_enum((*C.GValue)(unsafe.Pointer(p)))
	return RevealerTransitionType(c), nil
}

// StackTransitionType is a representation of GTK's GtkStackTransitionType.
type StackTransitionType int

const (
	STACK_TRANSITION_TYPE_NONE             StackTransitionType = C.GTK_STACK_TRANSITION_TYPE_NONE
	STACK_TRANSITION_TYPE_CROSSFADE        StackTransitionType = C.GTK_STACK_TRANSITION_TYPE_CROSSFADE
	STACK_TRANSITION_TYPE_SLIDE_RIGHT      StackTransitionType = C.GTK_STACK_TRANSITION_TYPE_SLIDE_RIGHT
	STACK_TRANSITION_TYPE_SLIDE_LEFT       StackTransitionType = C.GTK_STACK_TRANSITION_TYPE_SLIDE_LEFT
	STACK_TRANSITION_TYPE_SLIDE_UP         StackTransitionType = C.GTK_STACK_TRANSITION_TYPE_SLIDE_UP
	STACK_TRANSITION_TYPE_SLIDE_DOWN       StackTransitionType = C.GTK_STACK_TRANSITION_TYPE_SLIDE_DOWN
	STACK_TRANSITION_TYPE_SLIDE_LEFT_RIGHT StackTransitionType = C.GTK_STACK_TRANSITION_TYPE_SLIDE_LEFT_RIGHT
	STACK_TRANSITION_TYPE_SLIDE_UP_DOWN    StackTransitionType = C.GTK_STACK_TRANSITION_TYPE_SLIDE_UP_DOWN
)

func marshalStackTransitionType(p uintptr) (interface{}, error) {
	c := C.g_value_get_enum((*C.GValue)(unsafe.Pointer(p)))
	return StackTransitionType(c), nil
}

/*
 * GtkButton
 */

// ButtonNewFromIconName is a wrapper around gtk_button_new_from_icon_name().
func ButtonNewFromIconName(iconName string, size IconSize) (*Button, error) {
	cstr := C.CString(iconName)
	defer C.free(unsafe.Pointer(cstr))
	c := C.gtk_button_new_from_icon_name((*C.gchar)(cstr),
		C.GtkIconSize(size))
	if c == nil {
		return nil, nilPtrErr
	}
	obj := &glib.Object{glib.ToGObject(unsafe.Pointer(c))}
	b := wrapButton(obj)
	obj.RefSink()
	runtime.SetFinalizer(obj, (*glib.Object).Unref)
	return b, nil
}

/*
 * GtkHeaderBar
 */

type HeaderBar struct {
	Container
}

// native returns a pointer to the underlying GtkHeaderBar.
func (v *HeaderBar) native() *C.GtkHeaderBar {
	if v == nil || v.GObject == nil {
		return nil
	}
	p := unsafe.Pointer(v.GObject)
	return C.toGtkHeaderBar(p)
}

func marshalHeaderBar(p uintptr) (interface{}, error) {
	c := C.g_value_get_object((*C.GValue)(unsafe.Pointer(p)))
	obj := &glib.Object{glib.ToGObject(unsafe.Pointer(c))}
	return wrapHeaderBar(obj), nil
}

func wrapHeaderBar(obj *glib.Object) *HeaderBar {
	return &HeaderBar{Container{Widget{glib.InitiallyUnowned{obj}}}}
}

// HeaderBarNew is a wrapper around gtk_header_bar_new().
func HeaderBarNew() (*HeaderBar, error) {
	c := C.gtk_header_bar_new()
	if c == nil {
		return nil, nilPtrErr
	}
	obj := &glib.Object{glib.ToGObject(unsafe.Pointer(c))}
	h := wrapHeaderBar(obj)
	obj.RefSink()
	runtime.SetFinalizer(obj, (*glib.Object).Unref)
	return h, nil
}

// SetTitle is a wrapper around gtk_header_bar_set_title().
func (v *HeaderBar) SetTitle(title string) {
	cstr := C.CString(title)
	defer C.free(unsafe.Pointer(cstr))
	C.gtk_header_bar_set_title(v.native(), (*C.gchar)(cstr))
}

// GetTitle is a wrapper around gtk_header_bar_get_title().
func (v *HeaderBar) GetTitle() string {
	cstr := C.gtk_header_bar_get_title(v.native())
	return C.GoString((*C.char)(cstr))
}

// SetSubtitle is a wrapper around gtk_header_bar_set_subtitle().
func (v *HeaderBar) SetSubtitle(subtitle string) {
	cstr := C.CString(subtitle)
	defer C.free(unsafe.Pointer(cstr))
	C.gtk_header_bar_set_subtitle(v.native(), (*C.gchar)(cstr))
}

// GetSubtitle is a wrapper around gtk_header_bar_get_subtitle().
func (v *HeaderBar) GetSubtitle() string {
	cstr := C.gtk_header_bar_get_subtitle(v.native())
	return C.GoString((*C.char)(cstr))
}

// SetCustomTitle is a wrapper around gtk_header_bar_set_custom_title().
func (v *HeaderBar) SetCustomTitle(titleWidget IWidget) {
	C.gtk_header_bar_set_custom_title(v.native(), titleWidget.toWidget())
}

// GetCustomTitle is a wrapper around gtk_header_bar_get_custom_title().
func (v *HeaderBar) GetCustomTitle() (*Widget, error) {
	c := C.gtk_header_bar_get_custom_title(v.native())
	if c == nil {
		return nil, nilPtrErr
	}
	obj := &glib.Object{glib.ToGObject(unsafe.Pointer(c))}
	w := wrapWidget(obj)
	obj.RefSink()
	runtime.SetFinalizer(obj, (*glib.Object).Unref)
	return w, nil
}

// PackStart is a wrapper around gtk_header_bar_pack_start().
func (v *HeaderBar) PackStart(child IWidget) {
	C.gtk_header_bar_pack_start(v.native(), child.toWidget())
}

// PackEnd is a wrapper around gtk_header_bar_pack_end().
func (v *HeaderBar) PackEnd(child IWidget) {
	C.gtk_header_bar_pack_end(v.native(), child.toWidget())
}

// SetShowCloseButton is a wrapper around gtk_header_bar_set_show_close_button().
func (v *HeaderBar) SetShowCloseButton(setting bool) {
	C.gtk_header_bar_set_show_close_button(v.native(), gbool(setting))
}

// GetShowCloseButton is a wrapper around gtk_header_bar_get_show_close_button().
func (v *HeaderBar) GetShowCloseButton() bool {
	c := C.gtk_header_bar_get_show_close_button(v.native())
	return gobool(c)
}

/*
 * GtkLabel
 */

// GetLines() is a wrapper around gtk_label_get_lines().
func (v *Label) GetLines() int {
	c := C.gtk_label_get_lines(v.native())
	return int(c)
}

// SetLines() is a wrapper around gtk_label_set_lines().
func (v *Label) SetLines(lines int) {
	C.gtk_label_set_lines(v.native(), C.gint(lines))
}

/*
 * GtkListBox
 */

// ListBox is a representation of GTK's GtkListBox.
type ListBox struct {
	Container
}

// native returns a pointer to the underlying GtkListBox.
func (v *ListBox) native() *C.GtkListBox {
	if v == nil || v.GObject == nil {
		return nil
	}
	p := unsafe.Pointer(v.GObject)
	return C.toGtkListBox(p)
}

func marshalListBox(p uintptr) (interface{}, error) {
	c := C.g_value_get_object((*C.GValue)(unsafe.Pointer(p)))
	obj := &glib.Object{glib.ToGObject(unsafe.Pointer(c))}
	return wrapListBox(obj), nil
}

func wrapListBox(obj *glib.Object) *ListBox {
	return &ListBox{Container{Widget{glib.InitiallyUnowned{obj}}}}
}

// ListBoxNew is a wrapper around gtk_list_box_new().
func ListBoxNew() (*ListBox, error) {
	c := C.gtk_list_box_new()
	if c == nil {
		return nil, nilPtrErr
	}
	obj := &glib.Object{glib.ToGObject(unsafe.Pointer(c))}
	l := wrapListBox(obj)
	obj.RefSink()
	runtime.SetFinalizer(obj, (*glib.Object).Unref)
	return l, nil
}

// Prepend is a wrapper around gtk_list_box_prepend().
func (v *ListBox) Prepend(child IWidget) {
	C.gtk_list_box_prepend(v.native(), child.toWidget())
}

// Insert is a wrapper around gtk_list_box_insert().
func (v *ListBox) Insert(child IWidget, position int) {
	C.gtk_list_box_insert(v.native(), child.toWidget(), C.gint(position))
}

// SelectRow is a wrapper around gtk_list_box_select_row().
func (v *ListBox) SelectRow(row *ListBoxRow) {
	C.gtk_list_box_select_row(v.native(), row.native())
}

// GetSelectedRow is a wrapper around gtk_list_box_get_selected_row().
func (v *ListBox) GetSelectedRow() *ListBoxRow {
	c := C.gtk_list_box_get_selected_row(v.native())
	if c == nil {
		return nil
	}
	obj := &glib.Object{glib.ToGObject(unsafe.Pointer(c))}
	l := wrapListBoxRow(obj)
	obj.RefSink()
	runtime.SetFinalizer(obj, (*glib.Object).Unref)
	return l
}

// SetSelectionMode is a wrapper around gtk_list_box_set_selection_mode().
func (v *ListBox) SetSelectionMode(mode SelectionMode) {
	C.gtk_list_box_set_selection_mode(v.native(), C.GtkSelectionMode(mode))
}

// GetSelectionMode is a wrapper around gtk_list_box_get_selection_mode()
func (v *ListBox) GetSelectionMode() SelectionMode {
	c := C.gtk_list_box_get_selection_mode(v.native())
	return SelectionMode(c)
}

// SetActivateOnSingleClick is a wrapper around gtk_list_box_set_activate_on_single_click().
func (v *ListBox) SetActivateOnSingleClick(single bool) {
	C.gtk_list_box_set_activate_on_single_click(v.native(), gbool(single))
}

// GetActivateOnSingleClick is a wrapper around gtk_list_box_get_activate_on_single_click().
func (v *ListBox) GetActivateOnSingleClick() bool {
	c := C.gtk_list_box_get_activate_on_single_click(v.native())
	return gobool(c)
}

// GetAdjustment is a wrapper around gtk_list_box_get_adjustment().
func (v *ListBox) GetAdjustment() *Adjustment {
	c := C.gtk_list_box_get_adjustment(v.native())
	obj := &glib.Object{glib.ToGObject(unsafe.Pointer(c))}
	return &Adjustment{glib.InitiallyUnowned{obj}}
}

// SetAdjustment is a wrapper around gtk_list_box_set_adjustment().
func (v *ListBox) SetAdjuctment(adjustment *Adjustment) {
	C.gtk_list_box_set_adjustment(v.native(), adjustment.native())
}

// SetPlaceholder is a wrapper around gtk_list_box_set_placeholder().
func (v *ListBox) SetPlaceholder(placeholder IWidget) {
	C.gtk_list_box_set_placeholder(v.native(), placeholder.toWidget())
}

// GetRowAtIndex is a wrapper around gtk_list_box_get_row_at_index().
func (v *ListBox) GetRowAtIndex(index int) *ListBoxRow {
	c := C.gtk_list_box_get_row_at_index(v.native(), C.gint(index))
	if c == nil {
		return nil
	}
	obj := &glib.Object{glib.ToGObject(unsafe.Pointer(c))}
	l := wrapListBoxRow(obj)
	obj.RefSink()
	runtime.SetFinalizer(obj, (*glib.Object).Unref)
	return l
}

// GetRowAtY is a wrapper around gtk_list_box_get_row_at_y().
func (v *ListBox) GetRowAtY(y int) *ListBoxRow {
	c := C.gtk_list_box_get_row_at_y(v.native(), C.gint(y))
	if c == nil {
		return nil
	}
	obj := &glib.Object{glib.ToGObject(unsafe.Pointer(c))}
	l := wrapListBoxRow(obj)
	obj.RefSink()
	runtime.SetFinalizer(obj, (*glib.Object).Unref)
	return l
}

// InvalidateFilter is a wrapper around gtk_list_box_invalidate_filter().
func (v *ListBox) InvalidateFilter() {
	C.gtk_list_box_invalidate_filter(v.native())
}

// InvalidateHeaders is a wrapper around gtk_list_box_invalidate_headers().
func (v *ListBox) InvalidateHeaders() {
	C.gtk_list_box_invalidate_headers(v.native())
}

// InvalidateSort is a wrapper around gtk_list_box_invalidate_sort().
func (v *ListBox) InvalidateSort() {
	C.gtk_list_box_invalidate_sort(v.native())
}

// TODO: SetFilterFunc
// TODO: SetHeaderFunc
// TODO: SetSortFunc

// DragHighlightRow is a wrapper around gtk_list_box_drag_highlight_row()
func (v *ListBox) DragHighlightRow(row *ListBoxRow) {
	C.gtk_list_box_drag_highlight_row(v.native(), row.native())
}

/*
 * GtkListBoxRow
 */

// ListBoxRow is a representation of GTK's GtkListBoxRow.
type ListBoxRow struct {
	Bin
}

// native returns a pointer to the underlying GtkListBoxRow.
func (v *ListBoxRow) native() *C.GtkListBoxRow {
	if v == nil || v.GObject == nil {
		return nil
	}
	p := unsafe.Pointer(v.GObject)
	return C.toGtkListBoxRow(p)
}

func marshalListBoxRow(p uintptr) (interface{}, error) {
	c := C.g_value_get_object((*C.GValue)(unsafe.Pointer(p)))
	obj := &glib.Object{glib.ToGObject(unsafe.Pointer(c))}
	return wrapListBoxRow(obj), nil
}

func wrapListBoxRow(obj *glib.Object) *ListBoxRow {
	return &ListBoxRow{Bin{Container{Widget{glib.InitiallyUnowned{obj}}}}}
}

func ListBoxRowNew() (*ListBoxRow, error) {
	c := C.gtk_list_box_row_new()
	if c == nil {
		return nil, nilPtrErr
	}
	obj := &glib.Object{glib.ToGObject(unsafe.Pointer(c))}
	w := wrapListBoxRow(obj)
	obj.RefSink()
	runtime.SetFinalizer(obj, (*glib.Object).Unref)
	return w, nil
}

// Changed is a wrapper around gtk_list_box_row_changed().
func (v *ListBoxRow) Changed() {
	C.gtk_list_box_row_changed(v.native())
}

// GetHeader is a wrapper around gtk_list_box_row_get_header().
func (v *ListBoxRow) GetHeader() *Widget {
	c := C.gtk_list_box_row_get_header(v.native())
	if c == nil {
		return nil
	}
	obj := &glib.Object{glib.ToGObject(unsafe.Pointer(c))}
	w := wrapWidget(obj)
	obj.RefSink()
	runtime.SetFinalizer(obj, (*glib.Object).Unref)
	return w
}

// SetHeader is a wrapper around gtk_list_box_row_get_header().
func (v *ListBoxRow) SetHeader(header IWidget) {
	C.gtk_list_box_row_set_header(v.native(), header.toWidget())
}

// GetIndex is a wrapper around gtk_list_box_row_get_index()
func (v *ListBoxRow) GetIndex() int {
	c := C.gtk_list_box_row_get_index(v.native())
	return int(c)
}

/*
 * GtkRevealer
 */

// Revealer is a representation of GTK's GtkRevealer
type Revealer struct {
	Bin
}

// native returns a pointer to the underlying GtkRevealer.
func (v *Revealer) native() *C.GtkRevealer {
	if v == nil || v.GObject == nil {
		return nil
	}
	p := unsafe.Pointer(v.GObject)
	return C.toGtkRevealer(p)
}

func marshalRevealer(p uintptr) (interface{}, error) {
	c := C.g_value_get_object((*C.GValue)(unsafe.Pointer(p)))
	obj := &glib.Object{glib.ToGObject(unsafe.Pointer(c))}
	return wrapRevealer(obj), nil
}

func wrapRevealer(obj *glib.Object) *Revealer {
	return &Revealer{Bin{Container{Widget{glib.InitiallyUnowned{obj}}}}}
}

// RevealerNew is a wrapper around gtk_revealer_new()
func RevealerNew() (*Revealer, error) {
	c := C.gtk_revealer_new()
	if c == nil {
		return nil, nilPtrErr
	}
	obj := &glib.Object{glib.ToGObject(unsafe.Pointer(c))}
	r := wrapRevealer(obj)
	obj.RefSink()
	runtime.SetFinalizer(obj, (*glib.Object).Unref)
	return r, nil
}

// GetRevealChild is a wrapper around gtk_revealer_get_reveal_child().
func (v *Revealer) GetRevealChild() bool {
	c := C.gtk_revealer_get_reveal_child(v.native())
	return gobool(c)
}

// SetRevealChild is a wrapper around gtk_revealer_set_reveal_child().
func (v *Revealer) SetRevealChild(revealChild bool) {
	C.gtk_revealer_set_reveal_child(v.native(), gbool(revealChild))
}

// GetChildRevealed is a wrapper around gtk_revealer_get_child_revealed().
func (v *Revealer) GetChildRevealed() bool {
	c := C.gtk_revealer_get_child_revealed(v.native())
	return gobool(c)
}

// GetTransitionDuration is a wrapper around gtk_revealer_get_transition_duration()
func (v *Revealer) GetTransitionDuration() uint {
	c := C.gtk_revealer_get_transition_duration(v.native())
	return uint(c)
}

// SetTransitionDuration is a wrapper around gtk_revealer_set_transition_duration().
func (v *Revealer) SetTransitionDuration(duration uint) {
	C.gtk_revealer_set_transition_duration(v.native(), C.guint(duration))
}

// GetTransitionType is a wrapper around gtk_revealer_get_transition_type()
func (v *Revealer) GetTransitionType() RevealerTransitionType {
	c := C.gtk_revealer_get_transition_type(v.native())
	return RevealerTransitionType(c)
}

// SetTransitionType is a wrapper around gtk_revealer_set_transition_type()
func (v *Revealer) SetTransitionType(transition RevealerTransitionType) {
	t := C.GtkRevealerTransitionType(transition)
	C.gtk_revealer_set_transition_type(v.native(), t)
}

/*
 * GtkSearchBar
 */

// SearchBar is a representation of GTK's GtkSearchBar.
type SearchBar struct {
	Bin
}

// native returns a pointer to the underlying GtkSearchBar.
func (v *SearchBar) native() *C.GtkSearchBar {
	if v == nil || v.GObject == nil {
		return nil
	}
	p := unsafe.Pointer(v.GObject)
	return C.toGtkSearchBar(p)
}

func marshalSearchBar(p uintptr) (interface{}, error) {
	c := C.g_value_get_object((*C.GValue)(unsafe.Pointer(p)))
	obj := &glib.Object{glib.ToGObject(unsafe.Pointer(c))}
	return wrapSearchBar(obj), nil
}

func wrapSearchBar(obj *glib.Object) *SearchBar {
	return &SearchBar{Bin{Container{Widget{glib.InitiallyUnowned{obj}}}}}
}

// SearchBarNew is a wrapper around gtk_search_bar_new()
func SearchBarNew() (*SearchBar, error) {
	c := C.gtk_search_bar_new()
	if c == nil {
		return nil, nilPtrErr
	}
	obj := &glib.Object{glib.ToGObject(unsafe.Pointer(c))}
	s := wrapSearchBar(obj)
	obj.RefSink()
	runtime.SetFinalizer(obj, (*glib.Object).Unref)
	return s, nil
}

// ConnectEntry is a wrapper around gtk_search_bar_connect_entry().
func (v *SearchBar) ConnectEntry(entry IEntry) {
	C.gtk_search_bar_connect_entry(v.native(), entry.toEntry())
}

// GetSearchMode is a wrapper around gtk_search_bar_get_search_mode().
func (v *SearchBar) GetSearchMode() bool {
	c := C.gtk_search_bar_get_search_mode(v.native())
	return gobool(c)
}

// SetSearchMode is a wrapper around gtk_search_bar_set_search_mode().
func (v *SearchBar) SetSearchMode(searchMode bool) {
	C.gtk_search_bar_set_search_mode(v.native(), gbool(searchMode))
}

// GetShowCloseButton is a wrapper arounb gtk_search_bar_get_show_close_button().
func (v *SearchBar) GetShowCloseButton() bool {
	c := C.gtk_search_bar_get_show_close_button(v.native())
	return gobool(c)
}

// SetShowCloseButton is a wrapper around gtk_search_bar_set_show_close_button()
func (v *SearchBar) SetShowCloseButton(visible bool) {
	C.gtk_search_bar_set_show_close_button(v.native(), gbool(visible))
}

// HandleEvent is a wrapper around gtk_search_bar_handle_event()
func (v *SearchBar) HandleEvent(event *gdk.Event) {
	e := (*C.GdkEvent)(unsafe.Pointer(event.Native()))
	C.gtk_search_bar_handle_event(v.native(), e)
}

/*
 * GtkStack
 */

// Stack is a representation of GTK's GtkStack.
type Stack struct {
	Container
}

// native returns a pointer to the underlying GtkStack.
func (v *Stack) native() *C.GtkStack {
	if v == nil || v.GObject == nil {
		return nil
	}
	p := unsafe.Pointer(v.GObject)
	return C.toGtkStack(p)
}

func marshalStack(p uintptr) (interface{}, error) {
	c := C.g_value_get_object((*C.GValue)(unsafe.Pointer(p)))
	obj := &glib.Object{glib.ToGObject(unsafe.Pointer(c))}
	return wrapStack(obj), nil
}

func wrapStack(obj *glib.Object) *Stack {
	return &Stack{Container{Widget{glib.InitiallyUnowned{obj}}}}
}

// StackNew is a wrapper around gtk_stack_new().
func StackNew() (*Stack, error) {
	c := C.gtk_stack_new()
	if c == nil {
		return nil, nilPtrErr
	}
	obj := &glib.Object{glib.ToGObject(unsafe.Pointer(c))}
	s := wrapStack(obj)
	obj.RefSink()
	runtime.SetFinalizer(obj, (*glib.Object).Unref)
	return s, nil
}

// AddNamed is a wrapper around gtk_stack_add_named().
func (v *Stack) AddNamed(child IWidget, name string) {
	cstr := C.CString(name)
	defer C.free(unsafe.Pointer(cstr))
	C.gtk_stack_add_named(v.native(), child.toWidget(), (*C.gchar)(cstr))
}

// AddTitled is a wrapper around gtk_stack_add_titled().
func (v *Stack) AddTitled(child IWidget, name, title string) {
	cName := C.CString(name)
	defer C.free(unsafe.Pointer(cName))
	cTitle := C.CString(title)
	defer C.free(unsafe.Pointer(cTitle))
	C.gtk_stack_add_titled(v.native(), child.toWidget(), (*C.gchar)(cName),
		(*C.gchar)(cTitle))
}

// SetVisibleChild is a wrapper around gtk_stack_set_visible_child().
func (v *Stack) SetVisibleChild(child IWidget) {
	C.gtk_stack_set_visible_child(v.native(), child.toWidget())
}

// GetVisibleChild is a wrapper around gtk_stack_get_visible_child().
func (v *Stack) GetVisibleChild() *Widget {
	c := C.gtk_stack_get_visible_child(v.native())
	if c == nil {
		return nil
	}
	obj := &glib.Object{glib.ToGObject(unsafe.Pointer(c))}
	s := wrapWidget(obj)
	obj.RefSink()
	runtime.SetFinalizer(obj, (*glib.Object).Unref)
	return s
}

// SetVisibleChildName is a wrapper around gtk_stack_set_visible_child_name().
func (v *Stack) SetVisibleChildName(name string) {
	cstr := C.CString(name)
	defer C.free(unsafe.Pointer(cstr))
	C.gtk_stack_set_visible_child_name(v.native(), (*C.gchar)(cstr))
}

// GetVisibleChildName is a wrapper around gtk_stack_get_visible_child_name().
func (v *Stack) GetVisibleChildName() string {
	c := C.gtk_stack_get_visible_child_name(v.native())
	return C.GoString((*C.char)(c))
}

// SetVisibleChildFull is a wrapper around gtk_stack_set_visible_child_full().
func (v *Stack) SetVisibleChildFull(name string, transaction StackTransitionType) {
	cstr := C.CString(name)
	defer C.free(unsafe.Pointer(cstr))
	C.gtk_stack_set_visible_child_full(v.native(), (*C.gchar)(cstr),
		C.GtkStackTransitionType(transaction))
}

// SetHomogeneous is a wrapper around gtk_stack_set_homogeneous().
func (v *Stack) SetHomogeneous(homogeneous bool) {
	C.gtk_stack_set_homogeneous(v.native(), gbool(homogeneous))
}

// GetHomogeneous is a wrapper around gtk_stack_get_homogeneous().
func (v *Stack) GetHomogeneous() bool {
	c := C.gtk_stack_get_homogeneous(v.native())
	return gobool(c)
}

// SetTransitionDuration is a wrapper around gtk_stack_set_transition_duration().
func (v *Stack) SetTransitionDuration(duration uint) {
	C.gtk_stack_set_transition_duration(v.native(), C.guint(duration))
}

// GetTransitionDuration is a wrapper around gtk_stack_get_transition_duration().
func (v *Stack) GetTransitionDuration() uint {
	c := C.gtk_stack_get_transition_duration(v.native())
	return uint(c)
}

// SetTransitionType is a wrapper around gtk_stack_set_transition_type().
func (v *Stack) SetTransitionType(transition StackTransitionType) {
	C.gtk_stack_set_transition_type(v.native(), C.GtkStackTransitionType(transition))
}

// GetTransitionType is a wrapper around gtk_stack_get_transition_type().
func (v *Stack) GetTransitionType() StackTransitionType {
	c := C.gtk_stack_get_transition_type(v.native())
	return StackTransitionType(c)
}

/*
 * GtkStackSwitcher
 */

// StackSwitcher is a representation of GTK's GtkStackSwitcher
type StackSwitcher struct {
	Box
}

// native returns a pointer to the underlying GtkStackSwitcher.
func (v *StackSwitcher) native() *C.GtkStackSwitcher {
	if v == nil || v.GObject == nil {
		return nil
	}
	p := unsafe.Pointer(v.GObject)
	return C.toGtkStackSwitcher(p)
}

func marshalStackSwitcher(p uintptr) (interface{}, error) {
	c := C.g_value_get_object((*C.GValue)(unsafe.Pointer(p)))
	obj := &glib.Object{glib.ToGObject(unsafe.Pointer(c))}
	return wrapStackSwitcher(obj), nil
}

func wrapStackSwitcher(obj *glib.Object) *StackSwitcher {
	return &StackSwitcher{Box{Container{Widget{glib.InitiallyUnowned{obj}}}}}
}

// StackSwitcherNew is a wrapper around gtk_stack_switcher_new().
func StackSwitcherNew() (*StackSwitcher, error) {
	c := C.gtk_stack_switcher_new()
	if c == nil {
		return nil, nilPtrErr
	}
	obj := &glib.Object{glib.ToGObject(unsafe.Pointer(c))}
	s := wrapStackSwitcher(obj)
	obj.RefSink()
	runtime.SetFinalizer(obj, (*glib.Object).Unref)
	return s, nil
}

// SetStack is a wrapper around gtk_stack_switcher_set_stack().
func (v *StackSwitcher) SetStack(stack *Stack) {
	C.gtk_stack_switcher_set_stack(v.native(), stack.native())
}

// GetStack is a wrapper around gtk_stack_switcher_get_stack().
func (v *StackSwitcher) GetStack() *Stack {
	c := C.gtk_stack_switcher_get_stack(v.native())
	if c == nil {
		return nil
	}
	obj := &glib.Object{glib.ToGObject(unsafe.Pointer(c))}
	s := wrapStack(obj)
	obj.RefSink()
	runtime.SetFinalizer(obj, (*glib.Object).Unref)
	return s
}

/*
 * GtkWindow
 */

// SetTitlebar is a wrapper around gtk_window_set_titlebar().
func (v *Window) SetTitlebar(titlebar IWidget) {
	C.gtk_window_set_titlebar(v.native(), titlebar.toWidget())
}

// Close is a wrapper around gtk_window_close().
func (v *Window) Close() {
	C.gtk_window_close(v.native())
}

func cast_3_10(class string, o *glib.Object) glib.IObject {
	var g glib.IObject
	switch class {
	case "GtkListBox":
		g = wrapListBox(o)
	case "GtkListBoxRow":
		g = wrapListBoxRow(o)
	case "GtkRevealer":
		g = wrapRevealer(o)
	case "GtkSearchBar":
		g = wrapSearchBar(o)
	case "GtkStack":
		g = wrapStack(o)
	case "GtkStackSwitcher":
		g = wrapStackSwitcher(o)
	}
	return g
}

func init() {
	cast_3_10_func = cast_3_10
}<|MERGE_RESOLUTION|>--- conflicted
+++ resolved
@@ -29,15 +29,11 @@
 // #include "gtk_3_10-12.go.h"
 import "C"
 import (
-<<<<<<< HEAD
+	"runtime"
+	"unsafe"
+
 	"github.com/geoffholden/gotk3/gdk"
 	"github.com/geoffholden/gotk3/glib"
-=======
-	"github.com/MovingtoMars/gotk3/gdk"
-	"github.com/MovingtoMars/gotk3/glib"
->>>>>>> e0143e0c
-	"runtime"
-	"unsafe"
 )
 
 func init() {
