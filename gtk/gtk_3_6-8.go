// Copyright (c) 2013-2014 Conformal Systems <info@conformal.com>
//
// This file originated from: http://opensource.conformal.com/
//
// Permission to use, copy, modify, and distribute this software for any
// purpose with or without fee is hereby granted, provided that the above
// copyright notice and this permission notice appear in all copies.
//
// THE SOFTWARE IS PROVIDED "AS IS" AND THE AUTHOR DISCLAIMS ALL WARRANTIES
// WITH REGARD TO THIS SOFTWARE INCLUDING ALL IMPLIED WARRANTIES OF
// MERCHANTABILITY AND FITNESS. IN NO EVENT SHALL THE AUTHOR BE LIABLE FOR
// ANY SPECIAL, DIRECT, INDIRECT, OR CONSEQUENTIAL DAMAGES OR ANY DAMAGES
// WHATSOEVER RESULTING FROM LOSS OF USE, DATA OR PROFITS, WHETHER IN AN
// ACTION OF CONTRACT, NEGLIGENCE OR OTHER TORTIOUS ACTION, ARISING OUT OF
// OR IN CONNECTION WITH THE USE OR PERFORMANCE OF THIS SOFTWARE.

// This file includes wrapers for symbols deprecated beginning with GTK 3.10,
// and should only be included in a build targeted intended to target GTK
// 3.8 or earlier.  To target an earlier build build, use the build tag
// gtk_MAJOR_MINOR.  For example, to target GTK 3.8, run
// 'go build -tags gtk_3_8'.
// +build gtk_3_6 gtk_3_8

package gtk

// #cgo pkg-config: gtk+-3.0
// #include <stdlib.h>
// #include <gtk/gtk.h>
import "C"
import (
<<<<<<< HEAD
	"github.com/geoffholden/gotk3/glib"
=======
	"github.com/MovingtoMars/gotk3/glib"
>>>>>>> e0143e0c
	"runtime"
	"unsafe"
)

// ButtonNewFromStock is a wrapper around gtk_button_new_from_stock().
func ButtonNewFromStock(stock Stock) (*Button, error) {
	cstr := C.CString(string(stock))
	defer C.free(unsafe.Pointer(cstr))
	c := C.gtk_button_new_from_stock((*C.gchar)(cstr))
	if c == nil {
		return nil, nilPtrErr
	}
	obj := &glib.Object{glib.ToGObject(unsafe.Pointer(c))}
	b := wrapButton(obj)
	obj.RefSink()
	runtime.SetFinalizer(obj, (*glib.Object).Unref)
	return b, nil
}

// SetUseStock is a wrapper around gtk_button_set_use_stock().
func (v *Button) SetUseStock(useStock bool) {
	C.gtk_button_set_use_stock(v.native(), gbool(useStock))
}

// GetUseStock is a wrapper around gtk_button_get_use_stock().
func (v *Button) GetUseStock() bool {
	c := C.gtk_button_get_use_stock(v.native())
	return gobool(c)
}

// GetIconStock is a wrapper around gtk_entry_get_icon_stock().
func (v *Entry) GetIconStock(iconPos EntryIconPosition) (string, error) {
	c := C.gtk_entry_get_icon_stock(v.native(),
		C.GtkEntryIconPosition(iconPos))
	if c == nil {
		return "", nilPtrErr
	}
	return C.GoString((*C.char)(c)), nil
}

// SetIconFromStock is a wrapper around gtk_entry_set_icon_from_stock().
func (v *Entry) SetIconFromStock(iconPos EntryIconPosition, stockID string) {
	cstr := C.CString(stockID)
	defer C.free(unsafe.Pointer(cstr))
	C.gtk_entry_set_icon_from_stock(v.native(),
		C.GtkEntryIconPosition(iconPos), (*C.gchar)(cstr))
}

// ImageNewFromStock is a wrapper around gtk_image_new_from_stock().
func ImageNewFromStock(stock Stock, size IconSize) (*Image, error) {
	cstr := C.CString(string(stock))
	defer C.free(unsafe.Pointer(cstr))
	c := C.gtk_image_new_from_stock((*C.gchar)(cstr), C.GtkIconSize(size))
	if c == nil {
		return nil, nilPtrErr
	}
	obj := &glib.Object{glib.ToGObject(unsafe.Pointer(c))}
	i := wrapImage(obj)
	obj.RefSink()
	runtime.SetFinalizer(obj, (*glib.Object).Unref)
	return i, nil
}

// SetFromStock is a wrapper around gtk_image_set_from_stock().
func (v *Image) SetFromStock(stock Stock, size IconSize) {
	cstr := C.CString(string(stock))
	defer C.free(unsafe.Pointer(cstr))
	C.gtk_image_set_from_stock(v.native(), (*C.gchar)(cstr),
		C.GtkIconSize(size))
}

// Stock is a special type that does not have an equivalent type in
// GTK.  It is the type used as a parameter anytime an identifier for
// stock icons are needed.  A Stock must be type converted to string when
// function parameters may take a Stock, but when other string values are
// valid as well.
type Stock string

const (
	STOCK_ABOUT                         Stock = C.GTK_STOCK_ABOUT
	STOCK_ADD                           Stock = C.GTK_STOCK_ADD
	STOCK_APPLY                         Stock = C.GTK_STOCK_APPLY
	STOCK_BOLD                          Stock = C.GTK_STOCK_BOLD
	STOCK_CANCEL                        Stock = C.GTK_STOCK_CANCEL
	STOCK_CAPS_LOCK_WARNING             Stock = C.GTK_STOCK_CAPS_LOCK_WARNING
	STOCK_CDROM                         Stock = C.GTK_STOCK_CDROM
	STOCK_CLEAR                         Stock = C.GTK_STOCK_CLEAR
	STOCK_CLOSE                         Stock = C.GTK_STOCK_CLOSE
	STOCK_COLOR_PICKER                  Stock = C.GTK_STOCK_COLOR_PICKER
	STOCK_CONNECT                       Stock = C.GTK_STOCK_CONNECT
	STOCK_CONVERT                       Stock = C.GTK_STOCK_CONVERT
	STOCK_COPY                          Stock = C.GTK_STOCK_COPY
	STOCK_CUT                           Stock = C.GTK_STOCK_CUT
	STOCK_DELETE                        Stock = C.GTK_STOCK_DELETE
	STOCK_DIALOG_AUTHENTICATION         Stock = C.GTK_STOCK_DIALOG_AUTHENTICATION
	STOCK_DIALOG_INFO                   Stock = C.GTK_STOCK_DIALOG_INFO
	STOCK_DIALOG_WARNING                Stock = C.GTK_STOCK_DIALOG_WARNING
	STOCK_DIALOG_ERROR                  Stock = C.GTK_STOCK_DIALOG_ERROR
	STOCK_DIALOG_QUESTION               Stock = C.GTK_STOCK_DIALOG_QUESTION
	STOCK_DIRECTORY                     Stock = C.GTK_STOCK_DIRECTORY
	STOCK_DISCARD                       Stock = C.GTK_STOCK_DISCARD
	STOCK_DISCONNECT                    Stock = C.GTK_STOCK_DISCONNECT
	STOCK_DND                           Stock = C.GTK_STOCK_DND
	STOCK_DND_MULTIPLE                  Stock = C.GTK_STOCK_DND_MULTIPLE
	STOCK_EDIT                          Stock = C.GTK_STOCK_EDIT
	STOCK_EXECUTE                       Stock = C.GTK_STOCK_EXECUTE
	STOCK_FILE                          Stock = C.GTK_STOCK_FILE
	STOCK_FIND                          Stock = C.GTK_STOCK_FIND
	STOCK_FIND_AND_REPLACE              Stock = C.GTK_STOCK_FIND_AND_REPLACE
	STOCK_FLOPPY                        Stock = C.GTK_STOCK_FLOPPY
	STOCK_FULLSCREEN                    Stock = C.GTK_STOCK_FULLSCREEN
	STOCK_GOTO_BOTTOM                   Stock = C.GTK_STOCK_GOTO_BOTTOM
	STOCK_GOTO_FIRST                    Stock = C.GTK_STOCK_GOTO_FIRST
	STOCK_GOTO_LAST                     Stock = C.GTK_STOCK_GOTO_LAST
	STOCK_GOTO_TOP                      Stock = C.GTK_STOCK_GOTO_TOP
	STOCK_GO_BACK                       Stock = C.GTK_STOCK_GO_BACK
	STOCK_GO_DOWN                       Stock = C.GTK_STOCK_GO_DOWN
	STOCK_GO_FORWARD                    Stock = C.GTK_STOCK_GO_FORWARD
	STOCK_GO_UP                         Stock = C.GTK_STOCK_GO_UP
	STOCK_HARDDISK                      Stock = C.GTK_STOCK_HARDDISK
	STOCK_HELP                          Stock = C.GTK_STOCK_HELP
	STOCK_HOME                          Stock = C.GTK_STOCK_HOME
	STOCK_INDEX                         Stock = C.GTK_STOCK_INDEX
	STOCK_INDENT                        Stock = C.GTK_STOCK_INDENT
	STOCK_INFO                          Stock = C.GTK_STOCK_INFO
	STOCK_ITALIC                        Stock = C.GTK_STOCK_ITALIC
	STOCK_JUMP_TO                       Stock = C.GTK_STOCK_JUMP_TO
	STOCK_JUSTIFY_CENTER                Stock = C.GTK_STOCK_JUSTIFY_CENTER
	STOCK_JUSTIFY_FILL                  Stock = C.GTK_STOCK_JUSTIFY_FILL
	STOCK_JUSTIFY_LEFT                  Stock = C.GTK_STOCK_JUSTIFY_LEFT
	STOCK_JUSTIFY_RIGHT                 Stock = C.GTK_STOCK_JUSTIFY_RIGHT
	STOCK_LEAVE_FULLSCREEN              Stock = C.GTK_STOCK_LEAVE_FULLSCREEN
	STOCK_MISSING_IMAGE                 Stock = C.GTK_STOCK_MISSING_IMAGE
	STOCK_MEDIA_FORWARD                 Stock = C.GTK_STOCK_MEDIA_FORWARD
	STOCK_MEDIA_NEXT                    Stock = C.GTK_STOCK_MEDIA_NEXT
	STOCK_MEDIA_PAUSE                   Stock = C.GTK_STOCK_MEDIA_PAUSE
	STOCK_MEDIA_PLAY                    Stock = C.GTK_STOCK_MEDIA_PLAY
	STOCK_MEDIA_PREVIOUS                Stock = C.GTK_STOCK_MEDIA_PREVIOUS
	STOCK_MEDIA_RECORD                  Stock = C.GTK_STOCK_MEDIA_RECORD
	STOCK_MEDIA_REWIND                  Stock = C.GTK_STOCK_MEDIA_REWIND
	STOCK_MEDIA_STOP                    Stock = C.GTK_STOCK_MEDIA_STOP
	STOCK_NETWORK                       Stock = C.GTK_STOCK_NETWORK
	STOCK_NEW                           Stock = C.GTK_STOCK_NEW
	STOCK_NO                            Stock = C.GTK_STOCK_NO
	STOCK_OK                            Stock = C.GTK_STOCK_OK
	STOCK_OPEN                          Stock = C.GTK_STOCK_OPEN
	STOCK_ORIENTATION_PORTRAIT          Stock = C.GTK_STOCK_ORIENTATION_PORTRAIT
	STOCK_ORIENTATION_LANDSCAPE         Stock = C.GTK_STOCK_ORIENTATION_LANDSCAPE
	STOCK_ORIENTATION_REVERSE_LANDSCAPE Stock = C.GTK_STOCK_ORIENTATION_REVERSE_LANDSCAPE
	STOCK_ORIENTATION_REVERSE_PORTRAIT  Stock = C.GTK_STOCK_ORIENTATION_REVERSE_PORTRAIT
	STOCK_PAGE_SETUP                    Stock = C.GTK_STOCK_PAGE_SETUP
	STOCK_PASTE                         Stock = C.GTK_STOCK_PASTE
	STOCK_PREFERENCES                   Stock = C.GTK_STOCK_PREFERENCES
	STOCK_PRINT                         Stock = C.GTK_STOCK_PRINT
	STOCK_PRINT_ERROR                   Stock = C.GTK_STOCK_PRINT_ERROR
	STOCK_PRINT_PAUSED                  Stock = C.GTK_STOCK_PRINT_PAUSED
	STOCK_PRINT_PREVIEW                 Stock = C.GTK_STOCK_PRINT_PREVIEW
	STOCK_PRINT_REPORT                  Stock = C.GTK_STOCK_PRINT_REPORT
	STOCK_PRINT_WARNING                 Stock = C.GTK_STOCK_PRINT_WARNING
	STOCK_PROPERTIES                    Stock = C.GTK_STOCK_PROPERTIES
	STOCK_QUIT                          Stock = C.GTK_STOCK_QUIT
	STOCK_REDO                          Stock = C.GTK_STOCK_REDO
	STOCK_REFRESH                       Stock = C.GTK_STOCK_REFRESH
	STOCK_REMOVE                        Stock = C.GTK_STOCK_REMOVE
	STOCK_REVERT_TO_SAVED               Stock = C.GTK_STOCK_REVERT_TO_SAVED
	STOCK_SAVE                          Stock = C.GTK_STOCK_SAVE
	STOCK_SAVE_AS                       Stock = C.GTK_STOCK_SAVE_AS
	STOCK_SELECT_ALL                    Stock = C.GTK_STOCK_SELECT_ALL
	STOCK_SELECT_COLOR                  Stock = C.GTK_STOCK_SELECT_COLOR
	STOCK_SELECT_FONT                   Stock = C.GTK_STOCK_SELECT_FONT
	STOCK_SORT_ASCENDING                Stock = C.GTK_STOCK_SORT_ASCENDING
	STOCK_SORT_DESCENDING               Stock = C.GTK_STOCK_SORT_DESCENDING
	STOCK_SPELL_CHECK                   Stock = C.GTK_STOCK_SPELL_CHECK
	STOCK_STOP                          Stock = C.GTK_STOCK_STOP
	STOCK_STRIKETHROUGH                 Stock = C.GTK_STOCK_STRIKETHROUGH
	STOCK_UNDELETE                      Stock = C.GTK_STOCK_UNDELETE
	STOCK_UNDERLINE                     Stock = C.GTK_STOCK_UNDERLINE
	STOCK_UNDO                          Stock = C.GTK_STOCK_UNDO
	STOCK_UNINDENT                      Stock = C.GTK_STOCK_UNINDENT
	STOCK_YES                           Stock = C.GTK_STOCK_YES
	STOCK_ZOOM_100                      Stock = C.GTK_STOCK_ZOOM_100
	STOCK_ZOOM_FIT                      Stock = C.GTK_STOCK_ZOOM_FIT
	STOCK_ZOOM_IN                       Stock = C.GTK_STOCK_ZOOM_IN
	STOCK_ZOOM_OUT                      Stock = C.GTK_STOCK_ZOOM_OUT
)

// ReshowWithInitialSize is a wrapper around
// gtk_window_reshow_with_initial_size().
func (v *Window) ReshowWithInitialSize() {
	C.gtk_window_reshow_with_initial_size(v.native())
}<|MERGE_RESOLUTION|>--- conflicted
+++ resolved
@@ -28,13 +28,10 @@
 // #include <gtk/gtk.h>
 import "C"
 import (
-<<<<<<< HEAD
-	"github.com/geoffholden/gotk3/glib"
-=======
-	"github.com/MovingtoMars/gotk3/glib"
->>>>>>> e0143e0c
 	"runtime"
 	"unsafe"
+
+	"github.com/geoffholden/gotk3/glib"
 )
 
 // ButtonNewFromStock is a wrapper around gtk_button_new_from_stock().
