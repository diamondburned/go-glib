--- conflicted
+++ resolved
@@ -16,17 +16,16 @@
  * OR IN CONNECTION WITH THE USE OR PERFORMANCE OF THIS SOFTWARE.
  */
 
-<<<<<<< HEAD
+static GtkModelButton *
+toGtkModelButton(void *mb)
+{
+	return (GTK_MODEL_BUTTON(mb));
+}
+
 static GtkPopoverMenu *
 toGtkPopoverMenu(void *p)
 {
 	return (GTK_POPOVER_MENU(p));
-=======
-static GtkModelButton *
-toGtkModelButton(void *mb)
-{
-	return (GTK_MODEL_BUTTON(mb));
->>>>>>> 8c378bf7
 }
 
 static GtkStackSidebar *
