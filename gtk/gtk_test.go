/*
 * Copyright (c) 2013-2014 Conformal Systems <info@conformal.com>
 *
 * This file originated from: http://opensource.conformal.com/
 *
 * Permission to use, copy, modify, and distribute this software for any
 * purpose with or without fee is hereby granted, provided that the above
 * copyright notice and this permission notice appear in all copies.
 *
 * THE SOFTWARE IS PROVIDED "AS IS" AND THE AUTHOR DISCLAIMS ALL WARRANTIES
 * WITH REGARD TO THIS SOFTWARE INCLUDING ALL IMPLIED WARRANTIES OF
 * MERCHANTABILITY AND FITNESS. IN NO EVENT SHALL THE AUTHOR BE LIABLE FOR
 * ANY SPECIAL, DIRECT, INDIRECT, OR CONSEQUENTIAL DAMAGES OR ANY DAMAGES
 * WHATSOEVER RESULTING FROM LOSS OF USE, DATA OR PROFITS, WHETHER IN AN
 * ACTION OF CONTRACT, NEGLIGENCE OR OTHER TORTIOUS ACTION, ARISING OUT OF
 * OR IN CONNECTION WITH THE USE OR PERFORMANCE OF THIS SOFTWARE.
 */

package gtk

import (
	"fmt"
<<<<<<< HEAD
	"github.com/geoffholden/gotk3/glib"
=======
	"github.com/MovingtoMars/gotk3/glib"
>>>>>>> e0143e0c
	"log"
	"testing"
)

func init() {
	Init(nil)
}

// TestBoolConvs tests the conversion between Go bools and gboolean
// types.
func TestBoolConvs(t *testing.T) {
	if err := testBoolConvs(); err != nil {
		t.Error(err)
	}
}

// TestBox tests creating and adding widgets to a Box
func TestBox(t *testing.T) {
	vbox, err := BoxNew(ORIENTATION_VERTICAL, 0)
	if err != nil {
		t.Error("Unable to create box")
	}

	vbox.Set("homogeneous", true)
	if vbox.GetHomogeneous() != true {
		t.Error("Could not set or get Box homogeneous property")
	}

	vbox.SetHomogeneous(false)
	if vbox.GetHomogeneous() != false {
		t.Error("Could not set or get Box homogeneous property")
	}

	vbox.Set("spacing", 1)
	if vbox.GetSpacing() != 1 {
		t.Error("Could not set or get Box spacing")
	}

	vbox.SetSpacing(2)
	if vbox.GetSpacing() != 2 {
		t.Error("Could not set or get Box spacing")
	}

	// add a child to start and end
	start, err := LabelNew("Start")
	if err != nil {
		t.Error("Unable to create label")
	}

	end, err := LabelNew("End")
	if err != nil {
		t.Error("Unable to create label")
	}

	vbox.PackStart(start, true, true, 3)
	vbox.PackEnd(end, true, true, 3)
}
func TestTextBuffer_WhenSetText_ExpectGetTextReturnsSame(t *testing.T) {
	buffer, err := TextBufferNew(nil)
	if err != nil {
		t.Error("Unable to create text buffer")
	}
	expected := "Hello, World!"
	buffer.SetText(expected)

	start, end := buffer.GetBounds()

	actual, err := buffer.GetText(start, end, true)
	if err != nil {
		t.Error("Unable to get text from buffer")
	}

	if actual != expected {
		t.Errorf("Expected '%s'; Got '%s'", expected, actual)
	}
}

func testTextViewEditable(set bool) error {
	tv, err := TextViewNew()
	if err != nil {
		return err
	}

	exp := set
	tv.SetEditable(exp)
	act := tv.GetEditable()
	if exp != act {
		return fmt.Errorf("Expected GetEditable(): %v; Got: %v", exp, act)
	}
	return nil
}

func TestTextView_WhenSetEditableFalse_ExpectGetEditableReturnsFalse(t *testing.T) {
	if err := testTextViewEditable(false); err != nil {
		t.Error(err)
	}
}

func TestTextView_WhenSetEditableTrue_ExpectGetEditableReturnsTrue(t *testing.T) {
	if err := testTextViewEditable(true); err != nil {
		t.Error(err)
	}
}

func testTextViewWrapMode(set WrapMode) error {
	tv, err := TextViewNew()
	if err != nil {
		return err
	}

	exp := set
	tv.SetWrapMode(set)
	act := tv.GetWrapMode()
	if act != exp {
		return fmt.Errorf("Expected GetWrapMode(): %v; Got: %v", exp, act)
	}
	return nil
}

func TestTextView_WhenSetWrapModeNone_ExpectGetWrapModeReturnsNone(t *testing.T) {
	if err := testTextViewWrapMode(WRAP_NONE); err != nil {
		t.Error(err)
	}
}

func TestTextView_WhenSetWrapModeWord_ExpectGetWrapModeReturnsWord(t *testing.T) {
	if err := testTextViewWrapMode(WRAP_WORD); err != nil {
		t.Error(err)
	}
}

func testTextViewCursorVisible(set bool) error {
	tv, err := TextViewNew()
	if err != nil {
		return err
	}

	exp := set
	tv.SetCursorVisible(set)
	act := tv.GetCursorVisible()
	if act != exp {
		return fmt.Errorf("Expected GetCursorVisible(): %v; Got: %v", exp, act)
	}
	return nil
}

func TestTextView_WhenSetCursorVisibleFalse_ExpectGetCursorVisibleReturnsFalse(t *testing.T) {
	if err := testTextViewCursorVisible(false); err != nil {
		t.Error(err)
	}
}

func TestTextView_WhenSetCursorVisibleTrue_ExpectGetCursorVisibleReturnsTrue(t *testing.T) {
	if err := testTextViewCursorVisible(true); err != nil {
		t.Error(err)
	}
}

func testTextViewOverwrite(set bool) error {
	tv, err := TextViewNew()
	if err != nil {
		return err
	}

	exp := set
	tv.SetOverwrite(set)
	act := tv.GetOverwrite()
	if act != exp {
		return fmt.Errorf("Expected GetOverwrite(): %v; Got: %v", exp, act)
	}
	return nil
}

func TestTextView_WhenSetOverwriteFalse_ExpectGetOverwriteReturnsFalse(t *testing.T) {
	if err := testTextViewOverwrite(false); err != nil {
		t.Error(err)
	}
}

func TestTextView_WhenSetOverwriteTrue_ExpectGetOverwriteReturnsTrue(t *testing.T) {
	if err := testTextViewOverwrite(true); err != nil {
		t.Error(err)
	}
}

func testTextViewJustification(justify Justification) error {
	tv, err := TextViewNew()
	if err != nil {
		return err
	}

	exp := justify
	tv.SetJustification(justify)
	act := tv.GetJustification()
	if act != exp {
		return fmt.Errorf("Expected GetJustification(): %v; Got: %v", exp, act)
	}
	return nil
}

func TestTextView_WhenSetJustificationLeft_ExpectGetJustificationReturnsLeft(t *testing.T) {
	if err := testTextViewJustification(JUSTIFY_LEFT); err != nil {
		t.Error(err)
	}
}

func TestTextView_WhenSetJustificationRight_ExpectGetJustificationReturnsRight(t *testing.T) {
	if err := testTextViewJustification(JUSTIFY_RIGHT); err != nil {
		t.Error(err)
	}
}

func testTextViewAcceptsTab(set bool) error {
	tv, err := TextViewNew()
	if err != nil {
		return err
	}

	exp := set
	tv.SetAcceptsTab(set)
	if act := tv.GetAcceptsTab(); act != exp {
		return fmt.Errorf("Expected GetAcceptsTab(): %v; Got: %v", exp, act)
	}
	return nil
}

func TestTextView_WhenSetAcceptsTabFalse_ExpectGetAcceptsTabReturnsFalse(t *testing.T) {
	if err := testTextViewAcceptsTab(false); err != nil {
		t.Error(err)
	}
}

func TestTextView_WhenSetAcceptsTabTrue_ExpectGetAcceptsTabReturnsTrue(t *testing.T) {
	if err := testTextViewAcceptsTab(true); err != nil {
		t.Error(err)
	}
}

func testIntProperty(val int, set func(int), get func() int) error {
	set(val)
	if exp, act := val, get(); act != exp {
		return fmt.Errorf("Expected: %d; got: %d", exp, act)
	}
	return nil
}

func testTextViewPixelsAboveLines(px int) error {
	tv, err := TextViewNew()
	if err != nil {
		return err
	}
	return testIntProperty(px, (*tv).SetPixelsAboveLines, (*tv).GetPixelsAboveLines)
}

func TestTextView_WhenSetPixelsAboveLines10_ExpectGetPixelsAboveLinesReturns10(t *testing.T) {
	if err := testTextViewPixelsAboveLines(10); err != nil {
		t.Error(err)
	}
}

func TestTextView_WhenSetPixelsAboveLines11_ExpectGetPixelsAboveLinesReturns11(t *testing.T) {
	if err := testTextViewPixelsAboveLines(11); err != nil {
		t.Error(err)
	}
}

func testTextViewPixelsBelowLines(px int) error {
	tv, err := TextViewNew()
	if err != nil {
		return err
	}
	return testIntProperty(px, (*tv).SetPixelsBelowLines, (*tv).GetPixelsBelowLines)
}

func TestTextView_WhenSetPixelsBelowLines10_ExpectGetPixelsAboveLinesReturns10(t *testing.T) {
	if err := testTextViewPixelsBelowLines(10); err != nil {
		t.Error(err)
	}
}

func TestTextView_WhenSetPixelsBelowLines11_ExpectGetPixelsBelowLinesReturns11(t *testing.T) {
	if err := testTextViewPixelsBelowLines(11); err != nil {
		t.Error(err)
	}
}

func testTextViewPixelsInsideWrap(px int) error {
	tv, err := TextViewNew()
	if err != nil {
		return err
	}

	return testIntProperty(px, (*tv).SetPixelsInsideWrap, (*tv).GetPixelsInsideWrap)
}

func TestTextView_WhenSetPixelsInsideWrap10_ExpectGetPixelsInsideWrapReturns11(t *testing.T) {
	if err := testTextViewPixelsInsideWrap(10); err != nil {
		t.Error(err)
	}
}

func TestTextView_WhenSetPixelsInsideWrap11_ExpectGetPixelsInsideWrapReturns11(t *testing.T) {
	if err := testTextViewPixelsInsideWrap(11); err != nil {
		t.Error(err)
	}
}

func testTextViewLeftMargin(margin int) error {
	tv, err := TextViewNew()
	if err != nil {
		return err
	}

	return testIntProperty(margin, (*tv).SetLeftMargin, (*tv).GetLeftMargin)
}

func TestTextView_WhenSetLeftMargin11_ExpectGetLeftMarginReturns11(t *testing.T) {
	if err := testTextViewLeftMargin(11); err != nil {
		t.Error(err)
	}
}

func TestTextView_WhenSetLeftMargin10_ExpectGetLeftMarginReturns10(t *testing.T) {
	if err := testTextViewLeftMargin(10); err != nil {
		t.Error(err)
	}
}

func testTextViewRightMargin(margin int) error {
	tv, err := TextViewNew()
	if err != nil {
		return err
	}

	return testIntProperty(margin, (*tv).SetRightMargin, (*tv).GetRightMargin)
}

func TestTextView_WhenSetRightMargin10_ExpectGetRightMarginReturns10(t *testing.T) {
	if err := testTextViewRightMargin(10); err != nil {
		t.Error(err)
	}
}

func TestTextView_WhenSetRightMargin11_ExpectGetRightMarginReturns11(t *testing.T) {
	if err := testTextViewRightMargin(11); err != nil {
		t.Error(err)
	}
}

func testTextViewIndent(indent int) error {
	tv, err := TextViewNew()
	if err != nil {
		return err
	}

	return testIntProperty(indent, (*tv).SetIndent, (*tv).GetIndent)
}

func TestTextView_WhenSetIndent10_ExpectGetIndentReturns10(t *testing.T) {
	if err := testTextViewIndent(10); err != nil {
		t.Error(err)
	}
}

func TestTextView_WhenSetIndent11_ExpectGetIndentReturns11(t *testing.T) {
	if err := testTextViewIndent(11); err != nil {
		t.Error(err)
	}
}

func testTextViewInputHints(hint InputHints) error {
	tv, err := TextViewNew()
	if err != nil {
		return err
	}

	tv.SetInputHints(hint)
	if exp, act := hint, tv.GetInputHints(); act != exp {
		return fmt.Errorf("Expected %v; Got %v", exp, act)
	}
	return nil
}

func TestTextView_WhenSetInputHintsNone_ExpectGetInputHintsReturnsNone(t *testing.T) {
	if err := testTextViewInputHints(INPUT_HINT_NONE); err != nil {
		t.Error(err)
	}
}

func TestTextView_WhenSetInputHintsSpellCheck_ExpectGetInputHintsReturnsSpellCheck(t *testing.T) {
	if err := testTextViewInputHints(INPUT_HINT_SPELLCHECK); err != nil {
		t.Error(err)
	}
}

func testTextViewInputPurpose(purpose InputPurpose) error {
	tv, err := TextViewNew()
	if err != nil {
		return err
	}

	tv.SetInputPurpose(purpose)
	if exp, act := purpose, tv.GetInputPurpose(); act != exp {
		return fmt.Errorf("Expected %v; Got %v", exp, act)
	}
	return nil
}

func TestTextView_WhenSetInputPurposeURL_ExpectGetInputPurposeReturnsURL(t *testing.T) {
	if err := testTextViewInputPurpose(INPUT_PURPOSE_URL); err != nil {
		t.Error(err)
	}
}

func TestTextView_WhenSetInputPurposeALPHA_ExpectGetInputPurposeReturnsALPHA(t *testing.T) {
	if err := testTextViewInputPurpose(INPUT_PURPOSE_ALPHA); err != nil {
		t.Error(err)
	}
}

func testCellRendererToggleSetRadio(set bool) error {
	renderer, err := CellRendererToggleNew()
	if err != nil {
		return err
	}

	renderer.SetRadio(set)
	if exp, act := set, renderer.GetRadio(); act != exp {
		return fmt.Errorf("Expected GetRadio(): %v; Got: %v", exp, act)
	}
	return nil
}

func TestCellRendererToggle_WhenSetRadioFalse_ExpectGetRadioReturnsFalse(t *testing.T) {
	if err := testCellRendererToggleSetRadio(false); err != nil {
		t.Error(err)
	}
}

func TestCellRendererToggle_WhenSetRadioTrue_ExpectGetRadioReturnsTrue(t *testing.T) {
	if err := testCellRendererToggleSetRadio(true); err != nil {
		t.Error(err)
	}
}

func testCellRendererToggleSetActive(set bool) error {
	renderer, err := CellRendererToggleNew()
	if err != nil {
		return err
	}

	renderer.SetActive(set)
	if exp, act := set, renderer.GetActive(); act != exp {
		return fmt.Errorf("Expected GetActive(): %v; Got: %v", exp, act)
	}
	return nil
}

func TestCellRendererToggle_WhenSetActiveFalse_ExpectGetActiveReturnsFalse(t *testing.T) {
	if err := testCellRendererToggleSetActive(false); err != nil {
		t.Error(err)
	}
}

func TestCellRendererToggle_WhenSetActiveTrue_ExpectGetActiveReturnsTrue(t *testing.T) {
	if err := testCellRendererToggleSetActive(true); err != nil {
		t.Error(err)
	}
}

func testCellRendererToggleSetActivatable(set bool) error {
	renderer, err := CellRendererToggleNew()
	if err != nil {
		return err
	}

	renderer.SetActivatable(set)
	if exp, act := set, renderer.GetActivatable(); act != exp {
		return fmt.Errorf("Expected GetActivatable(): %v; Got: %v", exp, act)
	}
	return nil
}

func TestCellRendererToggle_WhenSetActivatableFalse_ExpectGetActivatableReturnsFalse(t *testing.T) {
	if err := testCellRendererToggleSetActivatable(false); err != nil {
		t.Error(err)
	}
}

func TestCellRendererToggle_WhenSetActivatableTrue_ExpectGetActivatableReturnsTrue(t *testing.T) {
	if err := testCellRendererToggleSetActivatable(true); err != nil {
		t.Error(err)
	}
}

func setupListStore() *ListStore {
	ls, err := ListStoreNew(glib.TYPE_STRING)
	if err != nil {
		log.Fatal("Unexpected err:", err)
	}
	return ls
}

func getLastIter(ls *ListStore) (*TreeIter, bool) {
	iter, listIsntEmpty := ls.GetIterFirst()
	if !listIsntEmpty {
		return iter, listIsntEmpty
	}

	for {
		temp := *iter
		last := &temp
		if !ls.IterNext(iter) {
			return last, true
		}
	}

	panic("Shouldn't get here")
}

// TestListStoreRemoveLastInvalidIterator tests that when a ListStore stores
// one item and it is removed, the iterator becomes invalid.
func TestListStoreRemoveLastInvalidIterator(t *testing.T) {
	ls := setupListStore()

	iter := ls.Append()

	if iterValid := ls.Remove(iter); iterValid {
		t.Fatal("Remove() returned true (iter valid); expected false (iter invalid)")
	}
}

func TestListStoreInsertBefore(t *testing.T) {
	ls := setupListStore()

	// Given 1 iter is already in the liststore
	initialIter := ls.Append()

	// When another iter is inserted before it
	newIter := ls.InsertBefore(initialIter)

	// Expect the newly-inserted iter is first iter in list
	firstIter, listIsntEmpty := ls.GetIterFirst()
	if !listIsntEmpty {
		t.Fatal("Unexpected: liststore is empty")
	}

	if *firstIter != *newIter {
		t.Fatal("Expected the new iter added to front of list")
	}
}

// When 'sibling' parameter is nil, the new iter should be appended to the liststore
func TestListStoreInsertBefore_WhenNilSibling(t *testing.T) {
	ls := setupListStore()

	// Given 2 iters in liststore
	ls.Append()
	ls.Append()

	// When 'sibling' parameter of InsertBefore() is nil...
	newIter := ls.InsertBefore(nil)

	// Then expect newly-inserted iter is the first iter in list
	lastIter, listIsntEmpty := getLastIter(ls)
	if !listIsntEmpty {
		t.Fatal("Unexpected: liststore is empty")
	}

	if *lastIter != *newIter {
		t.Fatal("Expected the new iter added to end of list")
	}
}

func TestListStoreInsertAfter(t *testing.T) {
	ls := setupListStore()

	// Given 1 iter in liststore
	sibling := ls.Append()

	// When InsertAfter(sibling)
	newIter := ls.InsertAfter(sibling)

	// Then expect newly-inserted iter is the last iter in list
	lastIter, listIsntEmpty := getLastIter(ls)
	if !listIsntEmpty {
		t.Fatal("Unexpected: liststore is empty")
	}

	if *lastIter != *newIter {
		t.Fatal("Expected the new iter added to end of list")
	}
}

// When 'sibling' parameter is nil, the new iter should be prepended to the liststore
func TestListStoreInsertAfter_WhenNilSibling(t *testing.T) {
	ls := setupListStore()

	// Given 2 iters in liststore
	ls.Append()
	ls.Append()

	// When InsertAfter(nil)
	newIter := ls.InsertAfter(nil)

	// Then expect newly-inserted iter is the first iter in the list
	first, listIsntEmpty := ls.GetIterFirst()
	if !listIsntEmpty {
		t.Fatal("Unexpected: liststore is empty")
	}

	if *first != *newIter {
		t.Fatal("Expected the new iter was prepended to liststore")
	}
}<|MERGE_RESOLUTION|>--- conflicted
+++ resolved
@@ -20,13 +20,10 @@
 
 import (
 	"fmt"
-<<<<<<< HEAD
-	"github.com/geoffholden/gotk3/glib"
-=======
-	"github.com/MovingtoMars/gotk3/glib"
->>>>>>> e0143e0c
 	"log"
 	"testing"
+
+	"github.com/geoffholden/gotk3/glib"
 )
 
 func init() {
